--- conflicted
+++ resolved
@@ -12,43 +12,27 @@
   , linkTarget
   , copyDirectoryFollowingSymlinks
   , quote
-<<<<<<< HEAD
-  , tempDir, cleanTempDir, inTempDir
-  , inDirectory, recreateDirectory, removeDirectoryComplete
-=======
   , tempDir
   , inTempDir
   , inDirectory
   , recreateDirectory
   , removeDirectoryComplete
->>>>>>> a3743c49
   , safeReadFile, checkAndGetVisibleDirectoryContents
   , whenFileExists, ifFileExists
   ) where
 
-<<<<<<< HEAD
-import Directory ( doesFileExist, doesDirectoryExist, getCurrentDirectory
-                 , setCurrentDirectory, getDirectoryContents
-                 , getTemporaryDirectory, doesDirectoryExist, createDirectory
-                 , createDirectoryIfMissing, getAbsolutePath )
-import System    ( exitWith, getEnviron, getPID, system )
-import IOExts    ( evalCmd, readCompleteFile )
-import FilePath  ( FilePath, replaceFileName, (</>), searchPathSeparator )
-import List      ( intercalate, isPrefixOf, splitOn )
-=======
 import System.Directory   ( doesFileExist, doesDirectoryExist
                           , setCurrentDirectory, getDirectoryContents
                           , getTemporaryDirectory, doesDirectoryExist
                           , createDirectory, createDirectoryIfMissing
                           , getAbsolutePath, getCurrentDirectory )
-import System.Process     ( system, exitWith )
+import System.Process     ( system, exitWith, getPID )
 import System.Environment ( getEnv )
 import System.FilePath    ( FilePath, replaceFileName, (</>)
                           , searchPathSeparator )
 import Data.List          ( intercalate, isPrefixOf, splitOn )
 import Control.Monad      ( when )
 import System.IOExts      ( evalCmd, readCompleteFile )
->>>>>>> a3743c49
 
 --- Joins a list of directories into a search path.
 joinSearchPath :: [FilePath] -> String
@@ -100,11 +84,7 @@
 quote :: String -> String
 quote s = "\"" ++ s ++ "\""
 
-<<<<<<< HEAD
 --- Gets a temporary directory for some CPM command.
-=======
---- Gets CPM's temporary directory.
->>>>>>> a3743c49
 tempDir :: IO String
 tempDir = do
   t   <- getTemporaryDirectory
