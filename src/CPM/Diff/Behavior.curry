--- conflicted
+++ resolved
@@ -19,33 +19,33 @@
   , findFunctionsToCompare
   ) where
 
+import Char      ( isAlphaNum )
+import Directory ( createDirectory, doesDirectoryExist, getTemporaryDirectory )
+import FilePath  ( (</>), joinPath )
+import Function  ( both )
+import List      ( intercalate, intersect, nub, splitOn, isPrefixOf, isInfixOf
+                 , find, delete, (\\), nubBy )
+import Maybe     ( isJust, fromJust, fromMaybe, listToMaybe )
+import System    ( getEnviron, setEnviron, unsetEnviron )
+
 import AbstractCurry.Build
 import AbstractCurry.Pretty ( defaultOptions, ppCTypeExpr, showCProg )
 import AbstractCurry.Select ( publicFuncNames, funcName, functions, funcArity
                             , funcType, argTypes, typeName, types, tconsOfType
-                            , resultType, isIOType, typeOfQualType )
+                            , tconsArgsOfType, resultType, isIOType
+                            , typeOfQualType )
 import AbstractCurry.Transform (updCFuncDecl)
 import AbstractCurry.Types ( CurryProg (..), CFuncDecl (..), CVisibility (..)
                            , CTypeExpr (..), CPattern (..), CExpr (..)
                            , CTypeDecl (..), CConsDecl (..), CFieldDecl (..)
                            , CVarIName, QName)
-import Char      (isAlphaNum)
-import Directory (createDirectory, doesDirectoryExist, getTemporaryDirectory)
-import Distribution (lookupModuleSource)
-import FilePath ((</>), joinPath)
-import Function (both)
-import List   ( intercalate, intersect, nub, splitOn, isPrefixOf, isInfixOf
-              , find, delete, (\\), nubBy )
-import Maybe  ( isJust, fromJust, fromMaybe, listToMaybe )
-import System ( getEnviron, setEnviron, unsetEnviron )
-
-import AbstractCurry.Select ( tconsArgsOfType )
 import Analysis.Types       ( Analysis )
 import Analysis.ProgInfo    ( ProgInfo, emptyProgInfo, combineProgInfo
                             , lookupProgInfo)
 import Analysis.Termination ( productivityAnalysis, Productivity(..) )
 import Analysis.TypeUsage   ( typesInValuesAnalysis )
 import CASS.Server          ( analyzeGeneric )
+import System.CurryPath     ( lookupModuleSource )
 import Text.Pretty          ( pPrint, text, indent, vcat, (<+>), (<$$>) )
 
 import CPM.AbstractCurry ( readAbstractCurryFromDeps, loadPathForPackage )
@@ -132,7 +132,6 @@
 
 --- Create temporary directory for the behavior diff.
 createBaseTemp :: IO (ErrorLogger String)
-<<<<<<< HEAD
 createBaseTemp = do
   tmpDir <- getTemporaryDirectory
   let  tmp = tmpDir </> "CPM" </> "bdiff" 
@@ -143,18 +142,6 @@
 getBaseTemp = do
   tmpDir <- getTemporaryDirectory
   succeedIO $ tmpDir </> "CPM" </> "bdiff"
-=======
-createBaseTemp = getTemporaryDirectory >>= 
-  \tmpDir -> 
-    let 
-      tmp = tmpDir </> "CPM" </> "bdiff" 
-    in recreateDirectory tmp >> succeedIO tmp
-
---- Get temporary directory for the behavior diff.
-getBaseTemp :: IO (ErrorLogger String)
-getBaseTemp = getTemporaryDirectory >>= 
-  \tmpDir -> succeedIO $ tmpDir </> "CPM" </> "bdiff"
->>>>>>> f1b1d1cf
 
 --- This message is printed before CurryCheck is executed.
 infoText :: String
