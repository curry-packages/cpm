--- conflicted
+++ resolved
@@ -14,23 +14,11 @@
   , showDifferences
   ) where
 
-<<<<<<< HEAD
-import FilePath            ( (</>) )
-import Function            ( both )
-import List                ( nub )
-import Maybe               ( listToMaybe, catMaybes )
-=======
-import AbstractCurry.Types (CurryProg (..), CFuncDecl (..), CTypeDecl (..)
-                           , COpDecl (..), QName, CFixity (..)
-                           , CVisibility (..))
-import AbstractCurry.Pretty
-import AbstractCurry.Select (functions, funcName, types, typeName)
-import System.Directory     (getTemporaryDirectory)
-import System.FilePath      ((</>))
-import Data.List            (nub)
-import Data.Maybe           (listToMaybe, catMaybes)
-import Prelude hiding (empty, log)
->>>>>>> a3743c49
+import System.Directory     ( getTemporaryDirectory )
+import System.FilePath      ( (</>) )
+import Data.List            ( nub )
+import Data.Maybe           ( listToMaybe, catMaybes )
+import Prelude hiding       ( empty, log )
 
 import AbstractCurry.Types  ( CurryProg (..), CFuncDecl (..), CTypeDecl (..)
                             , COpDecl (..), QName, CFixity (..)
@@ -49,19 +37,12 @@
 import CPM.PackageCopy      ( resolveAndCopyDependencies )
 import CPM.Repository       ( Repository )
 
-<<<<<<< HEAD
-getBaseTemp :: IO (ErrorLogger String)
+getBaseTemp :: IO String
 getBaseTemp = do
   tmpDir <- tempDir
   let tmp = tmpDir </> "diff" 
   recreateDirectory tmp
-  succeedIO tmp
-=======
-getBaseTemp :: IO String
-getBaseTemp = getTemporaryDirectory >>=
-  \tmpDir -> let tmp = tmpDir </> "cpm" </> "diff"
-              in recreateDirectory tmp >> return tmp
->>>>>>> a3743c49
+  return tmp
 
 --- Compares two versions of a package from the global package cache.
 ---
@@ -115,25 +96,6 @@
 --- @param dirA - the directory containing package version A
 --- @param dirB - the directory containing package version B
 --- @param onlyMods - a list of modules to compare
-<<<<<<< HEAD
-compareModulesInDirs :: Config -> Repository -> GC.GlobalCache -> String 
-                     -> String -> Maybe [String] 
-                     -> IO (ErrorLogger [(String, Differences)])
-compareModulesInDirs cfg repo gc dirA dirB onlyMods =
-  loadPackageSpec dirA |>= \pkgA ->
-  loadPackageSpec dirB |>= \pkgB ->
-  fromELM (resolveAndCopyDependencies cfg repo gc dirA) |>= \depsA ->
-  fromELM (resolveAndCopyDependencies cfg repo gc dirB) |>= \depsB ->
-  let cmpmods = nub (exportedModules pkgA ++ exportedModules pkgB) in
-  if null cmpmods
-    then log Info "No exported modules to compare" |> succeedIO []
-    else
-      mapEL (compareApiModule pkgA dirA depsA pkgB dirB depsB) cmpmods |>=
-      \diffs -> let modsWithDiffs = zip cmpmods diffs in
-                succeedIO $ case onlyMods of
-                  Nothing -> modsWithDiffs
-                  Just ms -> filter ((`elem` ms) . fst) modsWithDiffs
-=======
 compareModulesInDirs :: Config -> Repository -> GC.GlobalCache -> String
                      -> String -> Maybe [String]
                      -> ErrorLogger [(String, Differences)]
@@ -144,14 +106,13 @@
   resolveAndCopyDependencies cfg repo gc dirB >>= \depsB ->
   let cmpmods = nub (exportedModules pkgA ++ exportedModules pkgB) in
   if null cmpmods
-    then log Info "No exported modules to compare" >> return []
+    then infoMessage "No exported modules to compare" >> return []
     else do diffs <- liftIOErrorLogger $ mapM (compareApiModule
                        pkgA dirA depsA pkgB dirB depsB) cmpmods
             let modsWithDiffs = zip cmpmods diffs
             return $ case onlyMods of
               Nothing -> modsWithDiffs
               Just ms -> filter ((`elem` ms) . fst) modsWithDiffs
->>>>>>> a3743c49
 
 --- Compares a single module from two package versions.
 ---
