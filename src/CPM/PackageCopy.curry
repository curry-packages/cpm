--------------------------------------------------------------------------------
--- This module contains operations that operate on a package copy.
--------------------------------------------------------------------------------

module CPM.PackageCopy
  ( resolveDependenciesForPackageCopy
  , resolveAndCopyDependencies, resolveAndCopyDependenciesForPackage
  , resolveDependencies
  , upgradeAllPackages
  , upgradeSinglePackage
  , linkToLocalCache
  , acquireAndInstallPackageWithDependencies
  , installLocalDependencies
  ) where

import System.Directory ( doesDirectoryExist )
import Data.List        ( intercalate )
import Data.Maybe       ( mapMaybe )
import Prelude hiding   ( log )

import CPM.Config       ( Config, baseVersion )
import CPM.Repository   ( Repository, allPackages )
import CPM.Repository.Select
import qualified CPM.LookupSet as LS
import CPM.ErrorLogger
import qualified CPM.PackageCache.Global as GC
import qualified CPM.PackageCache.Runtime as RuntimeCache
import qualified CPM.PackageCache.Local as LocalCache
import CPM.Package
import CPM.Resolution

--- Resolves dependencies for a package copy.
resolveDependenciesForPackageCopy :: Config -> Package -> Repository
                                  -> GC.GlobalCache -> String
                                  -> ErrorLogger ResolutionResult
resolveDependenciesForPackageCopy cfg pkg repo gc dir =
  lookupSetForPackageCopy cfg pkg repo gc dir >>= \lookupSet ->
  resolveDependenciesFromLookupSet cfg (setBaseDependency cfg pkg) lookupSet

--- Calculates the lookup set needed for dependency resolution on a package
--- copy.
lookupSetForPackageCopy :: Config -> Package -> Repository -> GC.GlobalCache
                        -> String -> ErrorLogger LS.LookupSet
lookupSetForPackageCopy cfg _ repo gc dir = do
  localPkgs <- LocalCache.allPackages dir
  diffInLC <- liftIOErrorLogger $ mapM filterGCLinked localPkgs
  let lsLC = addPackagesWOBase cfg lsGC localPkgs LS.FromLocalCache
  mapM logSymlinkedPackage (mapMaybe id diffInLC)
  return lsLC
 where
  allRepoPackages = allPackages repo
  logSymlinkedPackage p = log Debug $ "Using symlinked version of '" ++
                                      packageId p ++ "' from local cache."
  lsRepo = addPackagesWOBase cfg LS.emptySet allRepoPackages LS.FromRepository
  -- Find all packages that are in the global cache, but not in the repo
  newInGC = filter (\p -> not $ any (packageIdEq p) allRepoPackages)
                   (GC.allPackages gc)
  lsGC = addPackagesWOBase cfg lsRepo newInGC LS.FromGlobalCache
  filterGCLinked p = do
    points <- LocalCache.doesLinkPointToGlobalCache cfg dir (packageId p)
    return $ if points
      then Nothing
      else Just p

--- Resolves dependencies for a package.
resolveDependenciesForPackage :: Config -> Package -> Repository
                              -> GC.GlobalCache
                              -> ErrorLogger ResolutionResult
resolveDependenciesForPackage cfg pkg repo gc =
  resolveDependenciesFromLookupSet cfg (setBaseDependency cfg pkg) lookupSet
 where
  lsRepo = addPackagesWOBase cfg LS.emptySet (allPackages repo)
                             LS.FromRepository
  -- Find all packages that are in the global cache, but not in the repo
  newInGC = filter inGCButNotInRepo $ GC.allPackages gc
  inGCButNotInRepo p = not $ any (packageIdEq p) (allPackages repo)
  lookupSet = addPackagesWOBase cfg lsRepo newInGC LS.FromGlobalCache

--- Acquires a package and its dependencies and installs them to the global
--- package cache.
acquireAndInstallPackageWithDependencies :: Config -> Repository -> Package
<<<<<<< HEAD
                                         -> ErrorLoggerIO ()
acquireAndInstallPackageWithDependencies cfg repo pkg = do
  gc     <- GC.readGlobalCache cfg repo
  result <- toELM $ resolveDependenciesForPackage cfg pkg repo gc
  GC.installMissingDependencies cfg gc (resolvedPackages result)
=======
                                         -> ErrorLogger ()
acquireAndInstallPackageWithDependencies cfg repo pkg =
  GC.readGlobalCache cfg repo >>= \gc ->
  resolveDependenciesForPackage cfg pkg repo gc >>= \result ->
  GC.installMissingDependencies cfg gc (resolvedPackages result) >>
>>>>>>> a3743c49
  GC.acquireAndInstallPackage cfg pkg

--- Links the dependencies of a package to its local cache and copies them to
--- its runtime cache. Returns the package specifications of the dependencies.
<<<<<<< HEAD
copyDependencies :: Config -> Package -> [Package] -> String 
                 -> ErrorLoggerIO [Package]
copyDependencies cfg pkg pkgs dir = do
  toELM $ LocalCache.linkPackages cfg dir pkgs
  pkgspecs <- RuntimeCache.copyPackages cfg pkgs' dir
  return $ if pkg `elem` pkgs then pkg : pkgspecs else pkgspecs
 where 
  pkgs' = filter (/= pkg) pkgs

--- Upgrades all dependencies of a package copy.
upgradeAllPackages :: Config -> String -> ErrorLoggerIO ()
upgradeAllPackages cfg dir = do
  pkgspec <- loadPackageSpecELM dir
  execIO $ LocalCache.clearCache dir
  (_,deps) <- installLocalDependencies cfg dir
  copyDependencies cfg pkgspec deps dir
  return ()

--- Upgrades a single package and its transitive dependencies.
upgradeSinglePackage :: Config -> String -> String -> ErrorLoggerIO ()
upgradeSinglePackage cfg dir pkgName = do
  pkgspec <- loadPackageSpecELM dir
  repo    <- execIO $ getRepoForPackageSpec cfg pkgspec
  gc      <- GC.readGlobalCache cfg repo
  originalLS <- toELM $ lookupSetForPackageCopy cfg pkgspec repo gc dir
  let transitiveDeps = pkgName : allTransitiveDependencies originalLS pkgName
  result <- toELM $
    resolveDependenciesFromLookupSet cfg (setBaseDependency cfg pkgspec)
                        (LS.setLocallyIgnored originalLS transitiveDeps)
  GC.installMissingDependencies cfg gc (resolvedPackages result)
  logMsg Info (showDependencies result)
  copyDependencies cfg pkgspec (resolvedPackages result) dir
  return ()

--- Installs the dependencies of a package.
installLocalDependencies :: Config -> String
                         -> ErrorLoggerIO (Package,[Package])
installLocalDependencies cfg dir = do
  pkgSpec <- loadPackageSpecELM dir
  repo    <- execIO $ getRepoForPackageSpec cfg pkgSpec
=======
copyDependencies :: Config -> Package -> [Package] -> String
                 -> ErrorLogger [Package]
copyDependencies cfg pkg pkgs dir =
  LocalCache.linkPackages cfg dir pkgs >>
  RuntimeCache.copyPackages cfg pkgs' dir >>= \pkgspecs ->
  return (if pkg `elem` pkgs then pkg : pkgspecs else pkgspecs)
 where
  pkgs' = filter (/= pkg) pkgs

--- Upgrades all dependencies of a package copy.
upgradeAllPackages :: Config -> String -> ErrorLogger ()
upgradeAllPackages cfg dir =
  loadPackageSpec dir >>= \pkgSpec ->
  LocalCache.clearCache dir >> return () >>
  installLocalDependencies cfg dir >>= \ (_,deps) ->
  copyDependencies cfg pkgSpec deps dir >> return ()

--- Upgrades a single package and its transitive dependencies.
upgradeSinglePackage :: Config -> String -> String -> ErrorLogger ()
upgradeSinglePackage cfg dir pkgName =
  loadPackageSpec dir >>= \pkgSpec ->
  getRepoForPackageSpec cfg pkgSpec >>= \repo ->
  GC.readGlobalCache cfg repo >>= \gc ->
  lookupSetForPackageCopy cfg pkgSpec repo gc dir >>= \originalLS ->
  let transitiveDeps = pkgName : allTransitiveDependencies originalLS pkgName in
  resolveDependenciesFromLookupSet cfg (setBaseDependency cfg pkgSpec)
                        (LS.setLocallyIgnored originalLS transitiveDeps) >>=
  \result -> GC.installMissingDependencies cfg gc (resolvedPackages result) >>
  log Info (showDependencies result) >>
  copyDependencies cfg pkgSpec (resolvedPackages result) dir >> return ()

--- Installs the dependencies of a package.
installLocalDependencies :: Config -> String
                         -> (ErrorLogger (Package,[Package]))
installLocalDependencies cfg dir =
  loadPackageSpec dir >>= \pkgSpec ->
  getRepoForPackageSpec cfg pkgSpec >>= \repo ->
>>>>>>> a3743c49
  installLocalDependenciesWithRepo cfg repo dir pkgSpec

--- Installs the dependencies of a package.
installLocalDependenciesWithRepo :: Config -> Repository -> String -> Package
<<<<<<< HEAD
                                 -> ErrorLoggerIO (Package,[Package])
installLocalDependenciesWithRepo cfg repo dir pkgSpec = do
  gc <- GC.readGlobalCache cfg repo
  result <- toELM $ resolveDependenciesForPackageCopy cfg pkgSpec repo gc dir
  GC.installMissingDependencies cfg gc (resolvedPackages result)
  logMsg Info (showDependencies result)
  cpkgs <- copyDependencies cfg pkgSpec (resolvedPackages result) dir
  return (pkgSpec, cpkgs)

--- Links a directory into the local package cache. Used for `cypm link`.
linkToLocalCache :: Config -> String -> String -> ErrorLoggerIO ()
linkToLocalCache cfg src pkgDir = do
  dirExists <- execIO $ doesDirectoryExist src
  if dirExists
    then do
      pkgSpec <- loadPackageSpecELM src
      mbp <- execIO $ getPackageVersion cfg (name pkgSpec) (version pkgSpec)
      maybe (logMsg Critical $
               "Package '" ++ packageId pkgSpec ++ "' not in repository!\n" ++
               "Note: you can only link copies of existing packages.")
            (\_ -> do toELM $ LocalCache.createLink pkgDir src
                                (packageId pkgSpec) True
                      return ())
            mbp
    else logMsg Critical $ "Directory '" ++ src ++ "' does not exist."

--- Resolves the dependencies for a package copy and fills the package caches.
resolveAndCopyDependencies :: Config -> Repository -> GC.GlobalCache -> String 
                           -> ErrorLoggerIO [Package]
resolveAndCopyDependencies cfg repo gc dir = do
  pkgspec <- loadPackageSpecELM dir
  resolveAndCopyDependenciesForPackage' cfg repo gc dir pkgspec

--- Resolves the dependencies for a package copy and fills the package caches.
resolveAndCopyDependenciesForPackage ::
     Config -> String -> Package -> ErrorLoggerIO [Package]
resolveAndCopyDependenciesForPackage cfg dir pkgSpec = do
  repo <- execIO $ getRepoForPackageSpec cfg pkgSpec
  gc   <- GC.readGlobalCache cfg repo
=======
                                 -> ErrorLogger (Package,[Package])
installLocalDependenciesWithRepo cfg repo dir pkgSpec =
  GC.readGlobalCache cfg repo >>= \gc ->
  resolveDependenciesForPackageCopy cfg pkgSpec repo gc dir >>= \result ->
  GC.installMissingDependencies cfg gc (resolvedPackages result) >>
  log Info (showDependencies result) >>
  copyDependencies cfg pkgSpec (resolvedPackages result) dir >>= \cpkgs ->
  return (pkgSpec, cpkgs)

--- Links a directory into the local package cache. Used for `cypm link`.
linkToLocalCache :: Config -> String -> String -> ErrorLogger ()
linkToLocalCache cfg src pkgDir = do
  dirExists <- liftIOErrorLogger $ doesDirectoryExist src
  if dirExists
    then loadPackageSpec src >>= \pkgSpec ->
         getPackageVersion cfg (name pkgSpec) (version pkgSpec) >>=
         maybe
           (log Critical
                ("Package '" ++ packageId pkgSpec ++ "' not in repository!\n" ++
                 "Note: you can only link copies of existing packages."))
           (\_ -> LocalCache.createLink pkgDir src (packageId pkgSpec) True >>
                  return ())
    else log Critical ("Directory '" ++ src ++ "' does not exist.")

--- Resolves the dependencies for a package copy and fills the package caches.
resolveAndCopyDependencies :: Config -> Repository -> GC.GlobalCache -> String
                           -> ErrorLogger [Package]
resolveAndCopyDependencies cfg repo gc dir =
  loadPackageSpec dir >>= resolveAndCopyDependenciesForPackage' cfg repo gc dir

--- Resolves the dependencies for a package copy and fills the package caches.
resolveAndCopyDependenciesForPackage ::
     Config -> String -> Package -> ErrorLogger [Package]
resolveAndCopyDependenciesForPackage cfg dir pkgSpec =
  getRepoForPackageSpec cfg pkgSpec >>= \repo ->
  GC.readGlobalCache cfg repo >>= \gc ->
>>>>>>> a3743c49
  resolveAndCopyDependenciesForPackage' cfg repo gc dir pkgSpec

resolveAndCopyDependenciesForPackage' ::
     Config -> Repository -> GC.GlobalCache -> String -> Package
<<<<<<< HEAD
  -> ErrorLoggerIO [Package]
resolveAndCopyDependenciesForPackage' cfg repo gc dir pkgSpec = do
  result <- toELM $ resolveDependenciesForPackageCopy cfg pkgSpec repo gc dir
  let deps = resolvedPackages result
      missingDeps = GC.missingPackages gc deps 
      failMsg = "Missing dependencies " 
                ++ (intercalate "," $ map packageId missingDeps) 
                ++ "\nUse `cypm install` to install missing dependencies."
  if null missingDeps
    then copyDependencies cfg pkgSpec deps dir
    else failELM failMsg

--- Resolves the dependencies for a package copy.
resolveDependencies :: Config -> String -> ErrorLoggerIO ResolutionResult
resolveDependencies cfg dir = do
  pkgSpec <- loadPackageSpecELM dir
  logMsg Info $ "Read package spec from " ++ dir
  repo <- execIO $ getRepoForPackageSpec cfg pkgSpec
  gc <- GC.readGlobalCache cfg repo
  toELM $ resolveDependenciesForPackageCopy cfg pkgSpec repo gc dir
=======
  -> ErrorLogger [Package]
resolveAndCopyDependenciesForPackage' cfg repo gc dir pkgSpec =
  resolveDependenciesForPackageCopy cfg pkgSpec repo gc dir >>= \result ->
    let deps = resolvedPackages result
        missingDeps = GC.missingPackages gc deps
        failMsg = "Missing dependencies "
                  ++ (intercalate "," $ map packageId missingDeps)
                  ++ "\nUse `cypm install` to install missing dependencies."
    in if null missingDeps
         then copyDependencies cfg pkgSpec deps dir
         else fail failMsg

--- Resolves the dependencies for a package copy.
resolveDependencies :: Config -> String -> ErrorLogger ResolutionResult
resolveDependencies cfg dir = do
  pkgSpec <- loadPackageSpec dir
  log Info ("Read package spec from " ++ dir)
  repo <- getRepoForPackageSpec cfg pkgSpec
  gc <- GC.readGlobalCache cfg repo
  resolveDependenciesForPackageCopy cfg pkgSpec repo gc dir
>>>>>>> a3743c49

------------------------------------------------------------------------------
--- Sets `base` package dependency in a package to the current `baseVersion`
--- if this dependency is compatible with the current `baseVersion`.
--- Hence, a conflict occurs if some package requires a different version
--- of the `base` package.
setBaseDependency :: Config -> Package -> Package
setBaseDependency cfg pkg =
  pkg { dependencies = map setBase (dependencies pkg) }
 where
  bv = maybe (0,0,0,Nothing) id (readVersion (baseVersion cfg))

  setBase (Dependency n disj) =
    Dependency n $ if n == "base" && isDisjunctionCompatible bv disj
                     then [[VExact bv]]
                     else disj

--- Same as `LS.addPackages` but set the `base` package dependency.
addPackagesWOBase :: Config -> LS.LookupSet -> [Package] -> LS.LookupSource
                  -> LS.LookupSet
addPackagesWOBase cfg ls pkgs src =
  LS.addPackages ls (map (setBaseDependency cfg) pkgs) src

------------------------------------------------------------------------------<|MERGE_RESOLUTION|>--- conflicted
+++ resolved
@@ -79,155 +79,65 @@
 --- Acquires a package and its dependencies and installs them to the global
 --- package cache.
 acquireAndInstallPackageWithDependencies :: Config -> Repository -> Package
-<<<<<<< HEAD
-                                         -> ErrorLoggerIO ()
+                                         -> ErrorLogger ()
 acquireAndInstallPackageWithDependencies cfg repo pkg = do
   gc     <- GC.readGlobalCache cfg repo
-  result <- toELM $ resolveDependenciesForPackage cfg pkg repo gc
+  result <- resolveDependenciesForPackage cfg pkg repo gc
   GC.installMissingDependencies cfg gc (resolvedPackages result)
-=======
-                                         -> ErrorLogger ()
-acquireAndInstallPackageWithDependencies cfg repo pkg =
-  GC.readGlobalCache cfg repo >>= \gc ->
-  resolveDependenciesForPackage cfg pkg repo gc >>= \result ->
-  GC.installMissingDependencies cfg gc (resolvedPackages result) >>
->>>>>>> a3743c49
   GC.acquireAndInstallPackage cfg pkg
 
 --- Links the dependencies of a package to its local cache and copies them to
 --- its runtime cache. Returns the package specifications of the dependencies.
-<<<<<<< HEAD
 copyDependencies :: Config -> Package -> [Package] -> String 
-                 -> ErrorLoggerIO [Package]
+                 -> ErrorLogger [Package]
 copyDependencies cfg pkg pkgs dir = do
-  toELM $ LocalCache.linkPackages cfg dir pkgs
+  LocalCache.linkPackages cfg dir pkgs
   pkgspecs <- RuntimeCache.copyPackages cfg pkgs' dir
   return $ if pkg `elem` pkgs then pkg : pkgspecs else pkgspecs
  where 
   pkgs' = filter (/= pkg) pkgs
 
 --- Upgrades all dependencies of a package copy.
-upgradeAllPackages :: Config -> String -> ErrorLoggerIO ()
+upgradeAllPackages :: Config -> String -> ErrorLogger ()
 upgradeAllPackages cfg dir = do
-  pkgspec <- loadPackageSpecELM dir
-  execIO $ LocalCache.clearCache dir
+  pkgspec <- loadPackageSpec dir
+  LocalCache.clearCache dir
   (_,deps) <- installLocalDependencies cfg dir
   copyDependencies cfg pkgspec deps dir
   return ()
 
 --- Upgrades a single package and its transitive dependencies.
-upgradeSinglePackage :: Config -> String -> String -> ErrorLoggerIO ()
+upgradeSinglePackage :: Config -> String -> String -> ErrorLogger ()
 upgradeSinglePackage cfg dir pkgName = do
-  pkgspec <- loadPackageSpecELM dir
-  repo    <- execIO $ getRepoForPackageSpec cfg pkgspec
+  pkgspec <- loadPackageSpec dir
+  repo    <- getRepoForPackageSpec cfg pkgspec
   gc      <- GC.readGlobalCache cfg repo
-  originalLS <- toELM $ lookupSetForPackageCopy cfg pkgspec repo gc dir
+  originalLS <- lookupSetForPackageCopy cfg pkgspec repo gc dir
   let transitiveDeps = pkgName : allTransitiveDependencies originalLS pkgName
-  result <- toELM $
-    resolveDependenciesFromLookupSet cfg (setBaseDependency cfg pkgspec)
+  result <- resolveDependenciesFromLookupSet cfg (setBaseDependency cfg pkgspec)
                         (LS.setLocallyIgnored originalLS transitiveDeps)
   GC.installMissingDependencies cfg gc (resolvedPackages result)
-  logMsg Info (showDependencies result)
+  infoMessage (showDependencies result)
   copyDependencies cfg pkgspec (resolvedPackages result) dir
   return ()
 
 --- Installs the dependencies of a package.
 installLocalDependencies :: Config -> String
-                         -> ErrorLoggerIO (Package,[Package])
+                         -> ErrorLogger (Package,[Package])
 installLocalDependencies cfg dir = do
-  pkgSpec <- loadPackageSpecELM dir
-  repo    <- execIO $ getRepoForPackageSpec cfg pkgSpec
-=======
-copyDependencies :: Config -> Package -> [Package] -> String
-                 -> ErrorLogger [Package]
-copyDependencies cfg pkg pkgs dir =
-  LocalCache.linkPackages cfg dir pkgs >>
-  RuntimeCache.copyPackages cfg pkgs' dir >>= \pkgspecs ->
-  return (if pkg `elem` pkgs then pkg : pkgspecs else pkgspecs)
- where
-  pkgs' = filter (/= pkg) pkgs
-
---- Upgrades all dependencies of a package copy.
-upgradeAllPackages :: Config -> String -> ErrorLogger ()
-upgradeAllPackages cfg dir =
-  loadPackageSpec dir >>= \pkgSpec ->
-  LocalCache.clearCache dir >> return () >>
-  installLocalDependencies cfg dir >>= \ (_,deps) ->
-  copyDependencies cfg pkgSpec deps dir >> return ()
-
---- Upgrades a single package and its transitive dependencies.
-upgradeSinglePackage :: Config -> String -> String -> ErrorLogger ()
-upgradeSinglePackage cfg dir pkgName =
-  loadPackageSpec dir >>= \pkgSpec ->
-  getRepoForPackageSpec cfg pkgSpec >>= \repo ->
-  GC.readGlobalCache cfg repo >>= \gc ->
-  lookupSetForPackageCopy cfg pkgSpec repo gc dir >>= \originalLS ->
-  let transitiveDeps = pkgName : allTransitiveDependencies originalLS pkgName in
-  resolveDependenciesFromLookupSet cfg (setBaseDependency cfg pkgSpec)
-                        (LS.setLocallyIgnored originalLS transitiveDeps) >>=
-  \result -> GC.installMissingDependencies cfg gc (resolvedPackages result) >>
-  log Info (showDependencies result) >>
-  copyDependencies cfg pkgSpec (resolvedPackages result) dir >> return ()
-
---- Installs the dependencies of a package.
-installLocalDependencies :: Config -> String
-                         -> (ErrorLogger (Package,[Package]))
-installLocalDependencies cfg dir =
-  loadPackageSpec dir >>= \pkgSpec ->
-  getRepoForPackageSpec cfg pkgSpec >>= \repo ->
->>>>>>> a3743c49
+  pkgSpec <- loadPackageSpec dir
+  repo    <- getRepoForPackageSpec cfg pkgSpec
   installLocalDependenciesWithRepo cfg repo dir pkgSpec
 
 --- Installs the dependencies of a package.
 installLocalDependenciesWithRepo :: Config -> Repository -> String -> Package
-<<<<<<< HEAD
-                                 -> ErrorLoggerIO (Package,[Package])
+                                 -> ErrorLogger (Package,[Package])
 installLocalDependenciesWithRepo cfg repo dir pkgSpec = do
   gc <- GC.readGlobalCache cfg repo
-  result <- toELM $ resolveDependenciesForPackageCopy cfg pkgSpec repo gc dir
+  result <- resolveDependenciesForPackageCopy cfg pkgSpec repo gc dir
   GC.installMissingDependencies cfg gc (resolvedPackages result)
-  logMsg Info (showDependencies result)
+  infoMessage (showDependencies result)
   cpkgs <- copyDependencies cfg pkgSpec (resolvedPackages result) dir
-  return (pkgSpec, cpkgs)
-
---- Links a directory into the local package cache. Used for `cypm link`.
-linkToLocalCache :: Config -> String -> String -> ErrorLoggerIO ()
-linkToLocalCache cfg src pkgDir = do
-  dirExists <- execIO $ doesDirectoryExist src
-  if dirExists
-    then do
-      pkgSpec <- loadPackageSpecELM src
-      mbp <- execIO $ getPackageVersion cfg (name pkgSpec) (version pkgSpec)
-      maybe (logMsg Critical $
-               "Package '" ++ packageId pkgSpec ++ "' not in repository!\n" ++
-               "Note: you can only link copies of existing packages.")
-            (\_ -> do toELM $ LocalCache.createLink pkgDir src
-                                (packageId pkgSpec) True
-                      return ())
-            mbp
-    else logMsg Critical $ "Directory '" ++ src ++ "' does not exist."
-
---- Resolves the dependencies for a package copy and fills the package caches.
-resolveAndCopyDependencies :: Config -> Repository -> GC.GlobalCache -> String 
-                           -> ErrorLoggerIO [Package]
-resolveAndCopyDependencies cfg repo gc dir = do
-  pkgspec <- loadPackageSpecELM dir
-  resolveAndCopyDependenciesForPackage' cfg repo gc dir pkgspec
-
---- Resolves the dependencies for a package copy and fills the package caches.
-resolveAndCopyDependenciesForPackage ::
-     Config -> String -> Package -> ErrorLoggerIO [Package]
-resolveAndCopyDependenciesForPackage cfg dir pkgSpec = do
-  repo <- execIO $ getRepoForPackageSpec cfg pkgSpec
-  gc   <- GC.readGlobalCache cfg repo
-=======
-                                 -> ErrorLogger (Package,[Package])
-installLocalDependenciesWithRepo cfg repo dir pkgSpec =
-  GC.readGlobalCache cfg repo >>= \gc ->
-  resolveDependenciesForPackageCopy cfg pkgSpec repo gc dir >>= \result ->
-  GC.installMissingDependencies cfg gc (resolvedPackages result) >>
-  log Info (showDependencies result) >>
-  copyDependencies cfg pkgSpec (resolvedPackages result) dir >>= \cpkgs ->
   return (pkgSpec, cpkgs)
 
 --- Links a directory into the local package cache. Used for `cypm link`.
@@ -235,37 +145,38 @@
 linkToLocalCache cfg src pkgDir = do
   dirExists <- liftIOErrorLogger $ doesDirectoryExist src
   if dirExists
-    then loadPackageSpec src >>= \pkgSpec ->
-         getPackageVersion cfg (name pkgSpec) (version pkgSpec) >>=
-         maybe
-           (log Critical
-                ("Package '" ++ packageId pkgSpec ++ "' not in repository!\n" ++
-                 "Note: you can only link copies of existing packages."))
-           (\_ -> LocalCache.createLink pkgDir src (packageId pkgSpec) True >>
-                  return ())
-    else log Critical ("Directory '" ++ src ++ "' does not exist.")
+    then do
+      pkgSpec <- loadPackageSpec src
+      mbp <- getPackageVersion cfg (name pkgSpec) (version pkgSpec)
+      maybe (criticalMessage $
+               "Package '" ++ packageId pkgSpec ++ "' not in repository!\n" ++
+               "Note: you can only link copies of existing packages.")
+            (\_ -> do LocalCache.createLink pkgDir src
+                                (packageId pkgSpec) True
+                      return ())
+            mbp
+    else criticalMessage $ "Directory '" ++ src ++ "' does not exist."
 
 --- Resolves the dependencies for a package copy and fills the package caches.
-resolveAndCopyDependencies :: Config -> Repository -> GC.GlobalCache -> String
+resolveAndCopyDependencies :: Config -> Repository -> GC.GlobalCache -> String 
                            -> ErrorLogger [Package]
-resolveAndCopyDependencies cfg repo gc dir =
-  loadPackageSpec dir >>= resolveAndCopyDependenciesForPackage' cfg repo gc dir
+resolveAndCopyDependencies cfg repo gc dir = do
+  pkgspec <- loadPackageSpec dir
+  resolveAndCopyDependenciesForPackage' cfg repo gc dir pkgspec
 
 --- Resolves the dependencies for a package copy and fills the package caches.
 resolveAndCopyDependenciesForPackage ::
      Config -> String -> Package -> ErrorLogger [Package]
-resolveAndCopyDependenciesForPackage cfg dir pkgSpec =
-  getRepoForPackageSpec cfg pkgSpec >>= \repo ->
-  GC.readGlobalCache cfg repo >>= \gc ->
->>>>>>> a3743c49
+resolveAndCopyDependenciesForPackage cfg dir pkgSpec = do
+  repo <- getRepoForPackageSpec cfg pkgSpec
+  gc   <- GC.readGlobalCache cfg repo
   resolveAndCopyDependenciesForPackage' cfg repo gc dir pkgSpec
 
 resolveAndCopyDependenciesForPackage' ::
      Config -> Repository -> GC.GlobalCache -> String -> Package
-<<<<<<< HEAD
-  -> ErrorLoggerIO [Package]
+  -> ErrorLogger [Package]
 resolveAndCopyDependenciesForPackage' cfg repo gc dir pkgSpec = do
-  result <- toELM $ resolveDependenciesForPackageCopy cfg pkgSpec repo gc dir
+  result <- resolveDependenciesForPackageCopy cfg pkgSpec repo gc dir
   let deps = resolvedPackages result
       missingDeps = GC.missingPackages gc deps 
       failMsg = "Missing dependencies " 
@@ -276,35 +187,13 @@
     else failELM failMsg
 
 --- Resolves the dependencies for a package copy.
-resolveDependencies :: Config -> String -> ErrorLoggerIO ResolutionResult
-resolveDependencies cfg dir = do
-  pkgSpec <- loadPackageSpecELM dir
-  logMsg Info $ "Read package spec from " ++ dir
-  repo <- execIO $ getRepoForPackageSpec cfg pkgSpec
-  gc <- GC.readGlobalCache cfg repo
-  toELM $ resolveDependenciesForPackageCopy cfg pkgSpec repo gc dir
-=======
-  -> ErrorLogger [Package]
-resolveAndCopyDependenciesForPackage' cfg repo gc dir pkgSpec =
-  resolveDependenciesForPackageCopy cfg pkgSpec repo gc dir >>= \result ->
-    let deps = resolvedPackages result
-        missingDeps = GC.missingPackages gc deps
-        failMsg = "Missing dependencies "
-                  ++ (intercalate "," $ map packageId missingDeps)
-                  ++ "\nUse `cypm install` to install missing dependencies."
-    in if null missingDeps
-         then copyDependencies cfg pkgSpec deps dir
-         else fail failMsg
-
---- Resolves the dependencies for a package copy.
 resolveDependencies :: Config -> String -> ErrorLogger ResolutionResult
 resolveDependencies cfg dir = do
   pkgSpec <- loadPackageSpec dir
-  log Info ("Read package spec from " ++ dir)
+  infoMessage $ "Read package spec from " ++ dir
   repo <- getRepoForPackageSpec cfg pkgSpec
   gc <- GC.readGlobalCache cfg repo
   resolveDependenciesForPackageCopy cfg pkgSpec repo gc dir
->>>>>>> a3743c49
 
 ------------------------------------------------------------------------------
 --- Sets `base` package dependency in a package to the current `baseVersion`
