--------------------------------------------------------------------------------
--- This module contains the data types for a package specification and versions
--- as well as functions for reading/showing/comparing package specs and 
--- package versions.
--------------------------------------------------------------------------------

module CPM.Package
  ( Version, initialVersion
  , Dependency
  , VersionConstraint (..)
  , CompilerCompatibility (..)
  , Package (..), emptyPackage
  , Dependency (..)
  , showVersion
  , replaceVersionInTag
  , readVersion
  , packageIdEq
  , showPackageSource
  , readVersionConstraint
  , readVersionConstraints
  , readPackageSpec
  , sourceDirsOf
  , dependencyNames
  , vlt
  , vlte
  , vgt
  , vgte
  , isPreRelease
  , packageId
  , PackageId (..)
  , PackageSource (..)
  , GitRevision (..)
  , PackageExecutable (..), PackageTest (..)
  , showDependency
  , showCompilerDependency
  , loadPackageSpec
  , writePackageSpec
  , Conjunction
  , Disjunction
  , showDisjunction
  , packageSpecToJSON
  ) where

import Char
import List (intercalate, intersperse, isInfixOf, splitOn)
import FilePath ((</>))
import SetFunctions
import JSON.Data
import JSON.Parser
import JSON.Pretty (ppJSON)
import Either
import Test.EasyCheck
import DetParse
import Read (readInt)

import CPM.ErrorLogger
import CPM.FileUtil (ifFileExists)

--- A Version. Tuple components are major, minor, patch, prerelease, e.g.
--- 3.1.1-rc5
type Version = (Int, Int, Int, Maybe String)

--- The initial version of a new package.
initialVersion :: Version
initialVersion = (0,0,1,Nothing)

type Conjunction = [VersionConstraint]
type Disjunction = [Conjunction]

--- A dependency on another package. The disjunctive normal form of a boolean
--- combination of version constraints is represented by a list of lists of
--- version constraint. Each inner list of version constraints is a conjunction,
--- the outer list is a disjunction.
data Dependency = Dependency String Disjunction
 deriving (Eq,Show)

--- A version constraint.
--- @cons VExact - versions must match exactly
--- @cons VGt - version must be strictly larger than specified version
--- @cons VLt - version must be strictly smaller than specified version
--- @cons VGte - version must be larger or equal to specified version
--- @cons VLte - version must be smaller or equal to specified version
--- @cons VCompatible - semver arrow, version must be larger or equal and
---                     within same minor version
data VersionConstraint = VExact      Version  
                       | VGt         Version
                       | VLt         Version
                       | VGte        Version
                       | VLte        Version
                       | VCompatible Version
 deriving (Eq,Show)

--- Compiler compatibility constraint, takes the name of the compiler (kics2 or
--- pakcs), as well as a disjunctive normal form combination of version 
--- constraints (see Dependency).
data CompilerCompatibility = CompilerCompatibility String Disjunction
 deriving (Eq,Show)

--- A package id consisting of the package name and version.
data PackageId = PackageId String Version

--- The specification to generate an executable from the package.
<<<<<<< HEAD
--- It consists of the name of the executable and the name of the main
--- module (which must contain an operation `main`).
data PackageExecutable = PackageExecutable String String
 deriving (Eq,Show)
=======
--- It consists of the name of the executable, the name of the main
--- module (which must contain an operation `main`), and list
--- of options for various compilers (i.e., pairs of compiler name and
--- options for this compiler).
data PackageExecutable = PackageExecutable String String [(String,String)]
>>>>>>> 956bd2dd

--- The specification of a single test suite for a package.
--- It consists of a directory, a list of modules, options (for CurryCheck),
--- and a name of a test script in this directory.
--- The test script can be empty, but then a non-empty list of modules must be
--- provided.
--- This structure specifies a test which is performed in the given directory
--- by running CurryCheck on the given list of modules where the option
--- string is passed to CurryCheck.
data PackageTest = PackageTest String [String] String String
 deriving (Eq,Show)

--- A source where the contents of a package can be acquired.
--- @cons Http - URL to a ZIP file 
--- @cons Git - URL to a Git repository and an optional revision spec to check 
---   out
--- @cons FileSource - The path to a ZIP file to install. Cannot be specified in
---   a package specification file, for internal use only.
data PackageSource = Http String 
                   | Git String (Maybe GitRevision)
                   | FileSource String 
 deriving (Eq,Show)

--- A Git revision.
--- @cons Tag - A tag which might contain the string `$version$` which will
---             be replaced by the package version
--- @cons Ref - A Git 'commitish', i.e. a SHA, a branch name, a tag name etc.
--- @cons VersionAsTag - Use the package version prefixed with a 'v' as the tag
data GitRevision = Tag String
                 | Ref String
                 | VersionAsTag
 deriving (Eq,Show)

--- The data type for package specifications.
data Package = Package {
    name                  :: String
  , version               :: Version
  , author                :: String
  , maintainer            :: Maybe String
  , synopsis              :: String
  , description           :: Maybe String
  , category              :: [String]
  , license               :: Maybe String
  , licenseFile           :: Maybe String
  , copyright             :: Maybe String
  , homepage              :: Maybe String
  , bugReports            :: Maybe String
  , repository            :: Maybe String
  , dependencies          :: [Dependency]
  , compilerCompatibility :: [CompilerCompatibility]
  , source                :: Maybe PackageSource
  , sourceDirs            :: [String]
  , exportedModules       :: [String]
  , configModule          :: Maybe String
  , executableSpec        :: Maybe PackageExecutable
  , testSuite             :: Maybe [PackageTest]
  }
 deriving (Eq,Show)

--- An empty package specification.
emptyPackage :: Package
emptyPackage = Package {
    name                  = ""
  , version               = initialVersion
  , author                = ""
  , maintainer            = Nothing
  , synopsis              = ""
  , description           = Nothing
  , category              = []
  , license               = Nothing
  , licenseFile           = Nothing
  , copyright             = Nothing
  , homepage              = Nothing
  , bugReports            = Nothing
  , repository            = Nothing
  , dependencies          = []
  , compilerCompatibility = []
  , source                = Nothing
  , sourceDirs            = []
  , exportedModules       = []
  , configModule          = Nothing
  , executableSpec        = Nothing
  , testSuite             = Nothing
  }

--- Translates a package to a JSON object.
packageSpecToJSON :: Package -> JValue
packageSpecToJSON pkg = JObject $
  [ ("name", JString $ name pkg)
  , ("version", JString $ showVersion $ version pkg)
  , ("author", JString $ author pkg) ] ++
  maybeStringToJSON "maintainer" (maintainer pkg) ++
  [ ("synopsis", JString $ synopsis pkg) ] ++
  maybeStringToJSON "description" (description pkg) ++
  stringListToJSON  "category"    (category pkg) ++
  maybeStringToJSON "license"     (license pkg) ++
  maybeStringToJSON "licenseFile" (licenseFile pkg) ++
  maybeStringToJSON "copyright"   (copyright   pkg) ++
  maybeStringToJSON "homepage"    (homepage    pkg) ++
  maybeStringToJSON "bugReports"  (bugReports  pkg) ++
  maybeStringToJSON "repository"  (repository  pkg) ++
  [ ("dependencies", dependenciesToJSON $ dependencies pkg) ] ++
  compilerCompatibilityToJSON (compilerCompatibility pkg) ++
  maybeSourceToJSON (source pkg) ++
  stringListToJSON "sourceDirs"      (sourceDirs pkg) ++
  stringListToJSON "exportedModules" (exportedModules pkg) ++
  maybeStringToJSON "configModule" (configModule pkg) ++
  maybeExecToJSON (executableSpec pkg) ++
  maybeTestToJSON (testSuite pkg)
 where
  dependenciesToJSON deps = JObject $ map dependencyToJSON deps
   where dependencyToJSON (Dependency p vc) =
           (p, JString $ showVersionConstraints vc)

  compilerCompatibilityToJSON deps =
    if null deps
      then []
      else [("compilerCompatibility", JObject $ map compatToJSON deps)]
   where compatToJSON (CompilerCompatibility p vc) =
           (p, JString $ showVersionConstraints vc)

  maybeSourceToJSON =
    maybe [] (\src -> [("source", JObject (pkgSourceToJSON src))])
   where
    pkgSourceToJSON (FileSource _) =
      error "Internal error: FileSource in package specification"
    pkgSourceToJSON (Http url) = [("http", JString url)]
    pkgSourceToJSON (Git url mbrev) =
      [("git", JString url)] ++ maybe [] revToJSON mbrev
     where
      revToJSON (Ref t)      = [("ref", JString t)]
      revToJSON (Tag t)      = [("tag", JString t)]
      revToJSON VersionAsTag = [("tag", JString "$version")]

  maybeExecToJSON =
    maybe [] (\ (PackageExecutable ename emain eopts) ->
                  [("executable", JObject $ [ ("name", JString ename)
                                            , ("main", JString emain)] ++
                                            exOptsToJSON eopts)])
   where
    exOptsToJSON eopts =
      if null eopts
        then []
        else [("options", JObject $ map (\ (c,o) -> (c, JString o)) eopts)]

  maybeTestToJSON = maybe [] (\tests -> [("testsuite", testsToJSON tests)])
   where
    testsToJSON tests = if length tests == 1
                          then testToJSON (head tests)
                          else JArray $ map testToJSON tests
    testToJSON (PackageTest dir mods opts script) = JObject $
      [ ("src-dir", JString dir) ] ++
      (if null opts then [] else [("options", JString opts)]) ++
      stringListToJSON "modules" mods ++
      (if null script then [] else [("script", JString script)])

  stringListToJSON fname exps =
    if null exps then []
                 else [(fname, JArray $ map JString exps)]

  maybeStringToJSON fname = maybe [] (\s -> [(fname, JString s)])


--- Writes a basic package specification to a JSON file.
---
--- @param pkg the package specification to write
--- @param file the file name to write to
writePackageSpec :: Package -> String -> IO ()
writePackageSpec pkg file = writeFile file $ ppJSON $ packageSpecToJSON pkg


--- Loads a package specification from a package directory.
---
--- @param the directory containing the package.json file
loadPackageSpec :: String -> IO (ErrorLogger Package)
loadPackageSpec dir = do
  let packageFile = dir </> "package.json"
  ifFileExists packageFile
    (do debugMessage $ "Reading package specification '" ++ packageFile ++ "'..."
        contents <- readFile packageFile
        case readPackageSpec contents of
          Left err -> failIO err
          Right v  -> succeedIO v )
    (failIO $ "Illegal package: file `package.json' does not exist!")

--- Checks whether two package ids are equal, i.e. if their names and versions
--- match.
---
--- @param p1 the first package
--- @param p2 the second package
packageIdEq :: Package -> Package -> Bool
packageIdEq p1 p2 = (name p1) == (name p2) && (version p1) == (version p2)

--- Shows the package source in human-readable format.
showPackageSource :: Package -> String
showPackageSource pkg = case source pkg of
  Nothing -> "No source specified"
  Just  s -> showSource s
 where
  showSource (Git url rev)    = "Git " ++ url ++ showGitRev rev
  showSource (Http url)       = url
  showSource (FileSource url) = "File " ++ url

  showGitRev (Just (Ref ref)) = "@" ++ ref
  showGitRev (Just (Tag tag)) = "@" ++ replaceVersionInTag pkg tag
  showGitRev (Just VersionAsTag) = "@v" ++ (showVersion $ version pkg)
  showGitRev Nothing = ""

--- Replace the string `$version$` in a tag string by the current version.
replaceVersionInTag :: Package -> String -> String
replaceVersionInTag pkg =
  concat . intersperse (showVersion $ version pkg) . splitOn "$version$"

--- Less than operator for versions.
vlt :: Version -> Version -> Bool
vlt (majorA, minorA, patchA, preA) (majorB, minorB, patchB, preB) =
  major || minor || patch || pre
 where 
  major = majorA < majorB
  minor = majorA <= majorB && minorA < minorB
  patch = majorA <= majorB && minorA <= minorB && patchA < patchB
  pre   = case preA of
    Nothing -> case preB of
      Nothing -> patch
      Just  _ -> majorA <= majorB && minorA <= minorB && patchA <= patchB
    Just  a -> case preB of
      Nothing -> False
      Just b  -> a `ltPre` b

ltPre :: String -> String -> Bool
ltPre a b | isNumeric a && isNumeric b = readInt a < readInt b
          | isNumeric a = True
          | isNumeric b = False
          | otherwise   = a `ltShortlex` b

isNumeric :: String -> Bool
isNumeric = all isDigit

ltShortlex :: String -> String -> Bool
ltShortlex a b = (length a == length b && a < b) || length a < length b

test_shorterPrereleaseIsSmaller :: Test.EasyCheck.Prop
test_shorterPrereleaseIsSmaller =
  always $ (0, 0, 0, Just "rc") `vlt` (0, 0, 0, Just "beta")

test_numericIsSmallerLeft :: Test.EasyCheck.Prop
test_numericIsSmallerLeft =
  always $ (0, 0, 0, Just "1234") `vlt` (0, 0, 0, Just "rc")

test_numericIsSmallerRight :: Test.EasyCheck.Prop
test_numericIsSmallerRight =
  always $ not $ (0, 0, 0, Just "rc") `vlt` (0, 0, 0, Just "1234")

test_numbersAreComparedNumerically :: Test.EasyCheck.Prop
test_numbersAreComparedNumerically =
  always $ (0, 0, 0, Just "0003") `vlt` (0, 0, 0, Just "123")

--- Less than or equal operator for versions.
vlte :: Version -> Version -> Bool
vlte a b = a `vlt` b || a == b

--- Greater than operator for versions.
vgt :: Version -> Version -> Bool
vgt (majorA, minorA, patchA, preA) (majorB, minorB, patchB, preB) =
  major || minor || patch || pre
 where
  major = majorA > majorB
  minor = majorA >= majorB && minorA > minorB
  patch = majorA >= majorB && minorA >= minorB && patchA > patchB
  pre   = case preA of
    Nothing -> case preB of Nothing -> patch
                            Just  _ -> False
    Just a  -> case preB of Nothing -> False
                            Just b  -> a > b

--- Greater than or equal operator for versions.
vgte :: Version -> Version -> Bool
vgte a b = a `vgt` b || a == b

--- Is the version a pre-release version?
isPreRelease :: Version -> Bool
isPreRelease (_, _, _, Nothing) = False
isPreRelease (_, _, _, Just  _) = True

--- Gets the list of source directories of a package.
--- It is either the field `sourceDirs` (if non-empty) or `["src"]`.
sourceDirsOf :: Package -> [String]
sourceDirsOf p =
  if null (sourceDirs p) then ["src"]
                         else sourceDirs p

--- Gets the package names of all dependencies of a package.
dependencyNames :: Package -> [String]
dependencyNames p = map (\(Dependency s _) -> s) $ dependencies p

--- Renders a dependency as a string, including all version constraints.
showDependency :: Dependency -> String
showDependency (Dependency p vcs) = p ++ showVersionConstraints vcs

--- Renders a compiler dependency as a string, including all version
--- constraints.
showCompilerDependency :: CompilerCompatibility -> String
showCompilerDependency (CompilerCompatibility cc vcs) =
  cc ++ showVersionConstraints vcs

--- Renders a list of version constraints in disjunctive normal form.
showVersionConstraints :: [[VersionConstraint]] -> String
showVersionConstraints vcs = intercalate " || " $ map (\c -> intercalate ", " $ map showVersionConstraint c) vcs

showDisjunction :: Disjunction -> String
showDisjunction = intercalate " || " . map (intercalate ", " . map showVersionConstraint)

--- Renders a single version constraint as a string.
showVersionConstraint :: VersionConstraint -> String
showVersionConstraint (VLt v)         = " < "  ++ (showVersion v)
showVersionConstraint (VLte v)        = " <= " ++ (showVersion v)
showVersionConstraint (VGt v)         = " > "  ++ (showVersion v)
showVersionConstraint (VGte v)        = " >= " ++ (showVersion v)
showVersionConstraint (VExact v)      = " = "  ++ (showVersion v)
showVersionConstraint (VCompatible v) = " ~> " ++ (showVersion v)

--- Renders the id of a package as a string. Package name and version separated
--- by a dash.
packageId :: Package -> String
packageId p = name p ++ "-" ++ showVersion (version p)

--- Reads a package spec from a JSON string.
readPackageSpec :: String -> Either String Package
readPackageSpec s = case parseJSON s of
  Nothing -> Left "Invalid JSON"
  Just j -> case j of
    JObject kv -> packageSpecFromJObject kv
    _ -> Left "Expected a JSON object."

--- Reads a package spec from the key-value-pairs of a JObject.
packageSpecFromJObject :: [(String, JValue)] -> Either String Package
packageSpecFromJObject kv =
  mandatoryString "name" kv $ \name ->
  mandatoryString "version" kv $ \versionS ->
  mandatoryString "author" kv $ \author ->
  optionalString "maintainer" kv $ \maintainer ->
  mandatoryString "synopsis" kv $ \synopsis ->
  optionalString "description" kv $ \description ->
  getStringList "A category" "category" $ \categories ->
  optionalString "license" kv $ \license ->
  optionalString "licenseFile" kv $ \licenseFile ->
  optionalString "copyright" kv $ \copyright ->
  optionalString "homepage" kv $ \homepage ->
  optionalString "bugReports" kv $ \bugReports ->
  optionalString "repository" kv $ \repository ->
  optionalString "configModule" kv $ \configModule ->
  mustBeVersion versionS $ \version ->
  getDependencies $ \dependencies ->
  getSource $ \source ->
  getStringList "A source directory" "sourceDirs" $ \sourcedirs ->
  getStringList "An exported module" "exportedModules" $ \exportedModules ->
  getCompilerCompatibility $ \compilerCompatibility ->
  getExecutableSpec $ \executable ->
  getTestSuite $ \testsuite ->
  Right Package {
      name = name
    , version = version
    , author = author
    , maintainer = maintainer
    , synopsis = synopsis
    , description = description
    , category    = categories
    , license = license
    , licenseFile = licenseFile
    , copyright = copyright
    , homepage = homepage
    , bugReports = bugReports
    , repository = repository
    , dependencies = dependencies
    , compilerCompatibility = compilerCompatibility
    , source = source
    , sourceDirs      = sourcedirs
    , exportedModules = exportedModules
    , configModule    = configModule
    , executableSpec  = executable
    , testSuite       = testsuite
    }
  where
    mustBeVersion :: String -> (Version -> Either String a) -> Either String a
    mustBeVersion s f = case readVersion s of
      Nothing -> Left $ "'" ++ s ++ "' is not a valid version specification."
      Just v -> f v
      
    getDependencies :: ([Dependency] -> Either String a) -> Either String a
    getDependencies f = case lookup "dependencies" kv of
      Nothing -> f []
      Just (JObject ds) -> case dependenciesFromJObject ds of
        Left e -> Left e
        Right ds' -> f ds'
      Just (JString _) -> Left $ "Expected an object, got a string" ++ forKey
      Just (JArray  _) -> Left $ "Expected an object, got an array" ++ forKey
      Just (JNumber _) -> Left $ "Expected an object, got a number" ++ forKey
      Just JTrue       -> Left $ "Expected an object, got 'true'"   ++ forKey
      Just JFalse      -> Left $ "Expected an object, got 'false'"  ++ forKey
      Just JNull       -> Left $ "Expected an object, got 'null'"   ++ forKey
     where forKey = " for key 'dependencies'"

    getCompilerCompatibility :: ([CompilerCompatibility] -> Either String a)
                             -> Either String a
    getCompilerCompatibility f = case lookup "compilerCompatibility" kv of
      Nothing -> f []
      Just (JObject ds) -> case compilerCompatibilityFromJObject ds of
        Left e -> Left e
        Right ds' -> f ds'
      Just (JString _) -> Left $ "Expected an object, got a string" ++ forKey
      Just (JArray  _) -> Left $ "Expected an object, got an array" ++ forKey
      Just (JNumber _) -> Left $ "Expected an object, got a number" ++ forKey
      Just JTrue       -> Left $ "Expected an object, got 'true'"   ++ forKey
      Just JFalse      -> Left $ "Expected an object, got 'false'"  ++ forKey
      Just JNull       -> Left $ "Expected an object, got 'null'"   ++ forKey
     where forKey = " for key 'compilerCompatibility'"

    getSource :: (Maybe PackageSource -> Either String a) -> Either String a
    getSource f = case lookup "source" kv of
      Nothing -> f Nothing
      Just (JObject s) -> case sourceFromJObject s of
        Left e -> Left e
        Right s' -> f (Just s')
      Just (JString _) -> Left $ "Expected an object, got a string" ++ forKey
      Just (JArray  _) -> Left $ "Expected an object, got an array" ++ forKey
      Just (JNumber _) -> Left $ "Expected an object, got a number" ++ forKey
      Just JTrue       -> Left $ "Expected an object, got 'true'"   ++ forKey
      Just JFalse      -> Left $ "Expected an object, got 'false'"  ++ forKey
      Just JNull       -> Left $ "Expected an object, got 'null'"   ++ forKey
     where forKey = " for key 'source'"

    getStringList :: String -> String -> ([String] -> Either String a)
                  -> Either String a
    getStringList keystr key f = case lookup key kv of
      Nothing -> f []
      Just (JArray a)  -> case stringsFromJArray keystr a of
        Left e -> Left e
        Right e -> f e
      Just (JObject _) -> Left $ "Expected an array, got an object" ++ forKey
      Just (JString _) -> Left $ "Expected an array, got a string"  ++ forKey
      Just (JNumber _) -> Left $ "Expected an array, got a number"  ++ forKey
      Just JTrue       -> Left $ "Expected an array, got 'true'"    ++ forKey
      Just JFalse      -> Left $ "Expected an array, got 'false'"   ++ forKey
      Just JNull       -> Left $ "Expected an array, got 'null'"    ++ forKey
     where forKey = " for key '" ++ key ++ "'"

    getExecutableSpec :: (Maybe PackageExecutable -> Either String a)
                      -> Either String a
    getExecutableSpec f = case lookup "executable" kv of
      Nothing -> f Nothing
      Just (JObject s) -> case execSpecFromJObject s of Left  e  -> Left e
                                                        Right s' -> f (Just s')
      Just (JString _) -> Left $ "Expected an object, got a string" ++ forKey
      Just (JArray  _) -> Left $ "Expected an object, got an array" ++ forKey
      Just (JNumber _) -> Left $ "Expected an object, got a number" ++ forKey
      Just JTrue       -> Left $ "Expected an object, got 'true'"   ++ forKey
      Just JFalse      -> Left $ "Expected an object, got 'false'"  ++ forKey
      Just JNull       -> Left $ "Expected an object, got 'null'"   ++ forKey
     where forKey = " for key 'executable'"

    getTestSuite :: (Maybe [PackageTest] -> Either String a) -> Either String a
    getTestSuite f = case lookup "testsuite" kv of
      Nothing          -> f Nothing
      Just (JObject s) -> case testSuiteFromJObject s of Left  e  -> Left e
                                                         Right s' -> f (Just s')
      Just (JArray  a) -> case testSuiteFromJArray a of
                            Left  e  -> Left e
                            Right s' -> f (Just s')
      Just (JString _) -> Left $ "Expected an object, got a string" ++ forKey
      Just (JNumber _) -> Left $ "Expected an object, got a number" ++ forKey
      Just JTrue       -> Left $ "Expected an object, got 'true'"   ++ forKey
      Just JFalse      -> Left $ "Expected an object, got 'false'"  ++ forKey
      Just JNull       -> Left $ "Expected an object, got 'null'"   ++ forKey
     where forKey = " for key 'testsuite'"


mandatoryString :: String -> [(String, JValue)]
                -> (String -> Either String a) -> Either String a
mandatoryString k kv f = case lookup k kv of
  Nothing -> Left $ "Mandatory field missing: '" ++ k ++ "'"
  Just (JString s) -> f s
  Just (JObject _) -> Left $ "Expected a string, got an object" ++ forKey
  Just (JArray _)  -> Left $ "Expected a string, got an array" ++ forKey
  Just (JNumber _) -> Left $ "Expected a string, got a number" ++ forKey
  Just JTrue       -> Left $ "Expected a string, got 'true'" ++ forKey
  Just JFalse      -> Left $ "Expected a string, got 'false'" ++ forKey
  Just JNull       -> Left $ "Expected a string, got 'null'" ++ forKey
 where forKey = " for key '" ++ k ++ "'"
     
optionalString :: String -> [(String, JValue)]
               -> (Maybe String -> Either String a) -> Either String a
optionalString k kv f = case lookup k kv of
  Nothing -> f Nothing
  Just (JString s) -> f (Just s)
  Just (JObject _) -> Left $ "Expected a string, got an object" ++ forKey
  Just (JArray _)  -> Left $ "Expected a string, got an array" ++ forKey
  Just (JNumber _) -> Left $ "Expected a string, got a number" ++ forKey
  Just JTrue       -> Left $ "Expected a string, got 'true'" ++ forKey
  Just JFalse      -> Left $ "Expected a string, got 'false'" ++ forKey
  Just JNull       -> Left $ "Expected a string, got 'null'" ++ forKey
 where forKey = " for key '" ++ k ++ "'"

test_specFromJObject_mandatoryFields :: Test.EasyCheck.Prop
test_specFromJObject_mandatoryFields =
  is (packageSpecFromJObject obj)
     (\x -> isLeft x && isInfixOf "name" ((head . lefts) [x]))
  where obj = [("hello", JString "world")]

test_specFromJObject_invalidVersion :: Test.EasyCheck.Prop
test_specFromJObject_invalidVersion =
  is (packageSpecFromJObject obj)
     (\x -> isLeft x && isInfixOf "version" ((head . lefts) [x]))
 where obj = [ ("name", JString "mypackage"), ("author", JString "test")
             , ("synopsis", JString "great!"), ("version", JString "1.2.b")]

test_specFromJObject_minimalSpec :: Test.EasyCheck.Prop
test_specFromJObject_minimalSpec =
  is (packageSpecFromJObject obj) (\x -> isRight x && test x)
 where obj = [ ("name", JString "mypackage"), ("author", JString "me")
             , ("synopsis", JString "great!"), ("version", JString "1.2.3")]
       test x = author p == "me" && name p == "mypackage"
          where p = (head . rights) [x]

--- Reads a list of strings from a list of JValues.
stringsFromJArray :: String -> [JValue] -> Either String [String]
stringsFromJArray ekind a =
  if any isLeft strings
    then Left $ head $ lefts strings
    else Right $ rights strings
 where
  strings = map extractString a
  extractString s = case s of
    JString s' -> Right s'
    _          -> Left $ ekind ++ " must be a string"

--- Reads the dependency constraints of a package from the key-value-pairs of a
--- JObject.
dependenciesFromJObject :: [(String, JValue)] -> Either String [Dependency]
dependenciesFromJObject kv = if any isLeft dependencies
  then Left $ intercalate "; " (lefts dependencies)
  else Right $ rights dependencies
 where
  dependencies = map buildDependency kv
  buildDependency (pkg, JString vc) = case readVersionConstraints vc of
    Nothing -> Left $ "Invalid constraint '" ++ vc ++ "' for package '" ++
                       pkg ++ "'"
    Just v -> Right $ Dependency pkg v
  buildDependency (_,   JObject  _) = wrongVersionConstraint
  buildDependency (_,   JArray   _) = wrongVersionConstraint
  buildDependency (_,   JNumber  _) = wrongVersionConstraint
  buildDependency (_,   JTrue     ) = wrongVersionConstraint
  buildDependency (_,   JFalse    ) = wrongVersionConstraint
  buildDependency (_,   JNull     ) = wrongVersionConstraint

  wrongVersionConstraint = Left "Version constraint must be a string"

--- Reads the compiler compatibility constraints of a package from the 
--- key-value-pairs of a JObject.
compilerCompatibilityFromJObject :: [(String, JValue)]
                                 -> Either String [CompilerCompatibility]
compilerCompatibilityFromJObject kv = if any isLeft compilerCompats
  then Left $ intercalate "; " (lefts compilerCompats)
  else Right $ rights compilerCompats
 where
  compilerCompats = map buildCompilerCompat kv
  buildCompilerCompat (c, JString vc) = case readVersionConstraints vc of
    Nothing -> Left $ "Invalid constraint '" ++ vc ++ "' for compiler '" ++
                      c ++ "'"
    Just  v -> Right $ CompilerCompatibility c v
  buildCompilerCompat (_, JObject  _) = wrongVersionConstraint
  buildCompilerCompat (_, JArray   _) = wrongVersionConstraint
  buildCompilerCompat (_, JNumber  _) = wrongVersionConstraint
  buildCompilerCompat (_, JTrue     ) = wrongVersionConstraint
  buildCompilerCompat (_, JFalse    ) = wrongVersionConstraint
  buildCompilerCompat (_, JNull     ) = wrongVersionConstraint

  wrongVersionConstraint = Left "Version constraint must be a string"

--- Read source specification from the key-value-pairs of a JObject.
sourceFromJObject :: [(String, JValue)] -> Either String PackageSource
sourceFromJObject kv = case lookup "http" kv of
  Nothing -> case lookup "git" kv of
    Nothing -> Left $ "Only Git and HTTP supported"
    Just (JString url) -> case revisionFromJObject kv of
      Left err -> Left err
      Right rev -> Right $ Git url rev
    Just _ -> Left "Git expects url"
  Just (JString url) -> Right $ Http url
  Just _             -> Left "HTTP expects url"

--- Read Git revision specification from the key-value-pairs of a JObject.
revisionFromJObject :: [(String, JValue)] -> Either String (Maybe GitRevision)
revisionFromJObject kv = case lookup "tag" kv of
  Nothing -> case lookup "ref" kv of
    Nothing            -> Right Nothing
    Just (JString ref) -> Right $ Just $ Ref ref
    Just _             -> Left "Ref expects string"
  Just (JString tag) -> if tag == "$version"
    then Right $ Just $ VersionAsTag
    else Right $ Just $ Tag tag
  Just _             -> Left "Tag expects string"

--- Reads executable specification from the key-value-pairs of a JObject.
execSpecFromJObject :: [(String, JValue)] -> Either String PackageExecutable
execSpecFromJObject kv =
  mandatoryString "name"       kv $ \name ->
  optionalString  "main"       kv $ \main ->
  case lookup "options" kv of
    Nothing -> Right $ PackageExecutable name (maybe "Main" id main) []
    Just (JObject o) -> case optionsFromObject o of
      Left e -> Left e
      Right os -> Right $ PackageExecutable name (maybe "Main" id main) os
    Just _ -> Left "Expected an object for 'executable>options'"
 where
  optionsFromObject o =
    let os = map (extractString . snd) o
    in if any isLeft os
         then Left $ head (lefts os)
         else Right (zip (map fst o) (map fromRight os))
  
  extractString s = case s of
    JString s' -> Right s'
    _          -> Left $ "'executable>options': values must be strings"

--- Reads a test suite specification from the key-value-pairs of a JObject.
testSuiteFromJObject :: [(String, JValue)] -> Either String [PackageTest]
testSuiteFromJObject kv =
  mandatoryString "src-dir" kv $ \dir ->
  optionalString  "options" kv $ \opts ->
  optionalString  "script"  kv $ \scriptval ->
  let script = maybe "" id scriptval in
  case getOptStringList (not (null script)) "module" kv of
    Left e     -> Left e
    Right mods -> if null script && null mods
                    then Left emptyError
                    else if not (null script) && not (null mods)
                           then Left doubleError
                           else Right [PackageTest dir mods (maybe "" id opts)
                                                   script]
 where
  emptyError  = "'script' and 'modules' cannot be both empty in 'testsuite'"
  doubleError = "'script' and 'modules' cannot be both non-empty in 'testsuite'"

--- Reads the list of testsuites from a list of JValues (testsuite objects).
testSuiteFromJArray :: [JValue] -> Either String [PackageTest]
testSuiteFromJArray a =
  if any isLeft tests
    then Left $ head $ lefts tests
    else Right $ concat (rights tests)
 where
  tests = map extractTests a
  extractTests s = case s of
    JObject o -> testSuiteFromJObject o
    _         -> Left "Array element must be a testsuite object"

--- Reads an (optional, if first argument = True) key with a string list value.
getOptStringList :: Bool -> String -> [(String, JValue)]
                 -> Either String [String]
getOptStringList optional key kv = case lookup (key++"s") kv of
  Nothing -> if optional
               then Right []
               else Left $ "'"++key++"s' is not provided in 'testsuite'"
  Just (JArray a)  -> stringsFromJArray ("A "++key) a
  Just (JObject _) -> Left $ "Expected an array, got an object" ++ forKey
  Just (JString _) -> Left $ "Expected an array, got a string" ++ forKey
  Just (JNumber _) -> Left $ "Expected an array, got a number" ++ forKey
  Just JTrue       -> Left $ "Expected an array, got 'true'" ++ forKey
  Just JFalse      -> Left $ "Expected an array, got 'false'" ++ forKey
  Just JNull       -> Left $ "Expected an array, got 'null'" ++ forKey
 where
  forKey = " for key '" ++ key ++ "s'"

--- Reads a dependency constraint expression in disjunctive normal form into 
--- a list of lists of version constraints. The inner lists are conjunctions of
--- version constraints, the outer list is a disjunction of conjunctions.
readVersionConstraints :: String -> Maybe [[VersionConstraint]]
readVersionConstraints s = parse pVersionConstraints (dropWhile isSpace s)

test_readVersionConstraints_single :: Test.EasyCheck.Prop
test_readVersionConstraints_single = readVersionConstraints "=1.2.3" -=- Just [[VExact (1, 2, 3, Nothing)]]

test_readVersionConstraints_multi :: Test.EasyCheck.Prop
test_readVersionConstraints_multi = readVersionConstraints "> 1.0.0, < 2.3.0" -=- Just [[VGt (1, 0, 0, Nothing), VLt (2, 3, 0, Nothing)]]

test_readVersionConstraints_disjunction :: Test.EasyCheck.Prop
test_readVersionConstraints_disjunction = readVersionConstraints ">= 4.0.0 || < 3.0.0, > 2.0.0" -=- Just [[VGte (4, 0, 0, Nothing)], [VLt (3, 0, 0, Nothing), VGt (2, 0, 0, Nothing)]]

pVersionConstraints :: Parser [[VersionConstraint]]
pVersionConstraints = (:) <$> pConjunction <*> (pWhitespace *> char '|' *> char '|' *> pWhitespace *> pVersionConstraints <|> yield [])

pConjunction :: Parser [VersionConstraint]
pConjunction = (:) <$> pVersionConstraint <*> (pWhitespace *> char ',' *> pWhitespace *> pConjunction <|> yield [])

--- Parses a version constraint.
readVersionConstraint :: String -> Maybe VersionConstraint
readVersionConstraint s = parse pVersionConstraint s

test_readVersionConstraint_exact :: Test.EasyCheck.Prop
test_readVersionConstraint_exact = readVersionConstraint "=1.2.3" -=- (Just $ VExact (1, 2, 3, Nothing))

test_readVersionConstraint_without :: Test.EasyCheck.Prop
test_readVersionConstraint_without = readVersionConstraint "1.2.3" -=- (Just $ VExact (1, 2, 3, Nothing))

test_readVersionConstraint_invalidVersion :: Test.EasyCheck.Prop
test_readVersionConstraint_invalidVersion = readVersionConstraint "=4.a.3" -=- Nothing

test_readVersionConstraint_invalidConstraint :: Test.EasyCheck.Prop
test_readVersionConstraint_invalidConstraint = readVersionConstraint "x1.2.3" -=- Nothing

test_readVersionConstraint_greaterThan :: Test.EasyCheck.Prop
test_readVersionConstraint_greaterThan = readVersionConstraint "> 1.2.3" -=- (Just $ VGt (1, 2, 3, Nothing))

test_readVersionConstraint_greaterThanEqual :: Test.EasyCheck.Prop
test_readVersionConstraint_greaterThanEqual = readVersionConstraint ">= 1.2.3" -=- (Just $ VGte (1, 2, 3, Nothing))

test_readVersionConstraint_lessThan :: Test.EasyCheck.Prop
test_readVersionConstraint_lessThan = readVersionConstraint "<1.2.3" -=- (Just $ VLt (1, 2, 3, Nothing))

test_readVersionConstraint_lessThanEqual :: Test.EasyCheck.Prop
test_readVersionConstraint_lessThanEqual = readVersionConstraint "<= 1.2.3" -=- (Just $ VLte (1, 2, 3, Nothing))

test_readVersionConstraint_compatible :: Test.EasyCheck.Prop
test_readVersionConstraint_compatible = readVersionConstraint "~>1.2.3" -=- (Just $ VCompatible (1, 2, 3, Nothing))

pVersionConstraint :: Parser VersionConstraint
pVersionConstraint = pConstraint <*> (pWhitespace *> pVersion)

pConstraint :: Parser (Version -> VersionConstraint)
pConstraint =   char '=' *> yield VExact
            <|> char '>' *> char '=' *> yield VGte
            <|> char '>' *> yield VGt
            <|> char '<' *> char '=' *> yield VLte
            <|> char '<' *> yield VLt
            <|> char '~' *> char '>' *> yield VCompatible
            <|> yield VExact

pWhitespace :: Parser ()
pWhitespace = some (char ' ') *> yield () <|> empty

--- Shows a version in dotted notation.
showVersion :: Version -> String
showVersion (maj, min, pat, pre) = majMinPat ++ preRelease
  where majMinPat = intercalate "." $ map show [maj, min, pat]
        preRelease = case pre of
          Just specifier -> "-" ++ specifier
          Nothing        -> ""

--- Tries to parse a version string.
tryReadVersion :: String -> IO (ErrorLogger Version)
tryReadVersion s = case readVersion s of
  Just v -> succeedIO v
  Nothing -> failIO $ s ++ " is not a valid version"

--- Tries to parse a version string.
readVersion :: String -> Maybe Version
readVersion s = parse pVersion s

pVersion :: Parser Version
pVersion =   pPureVersion
         <|> (\(maj, min, pat, _) pre -> (maj, min, pat, Just pre)) <$> pPureVersion <*> (char '-' *> pPreRelease)

pPureVersion :: Parser Version
pPureVersion = (\maj (min, pat) -> (maj, min, pat, Nothing)) <$> (pNum <* char '.') <*> ((\min pat -> (min, pat)) <$> pNum <* char '.' <*> pNum)

pPreRelease :: Parser String
pPreRelease = some (check isAscii anyChar)

pNum :: Parser Int
pNum = (\cs -> foldl1 ((+).(10*)) (map (\c' -> ord c' - ord '0') cs)) <$> some pDigit

pDigit :: Parser Char
pDigit = check isDigit anyChar<|MERGE_RESOLUTION|>--- conflicted
+++ resolved
@@ -100,18 +100,12 @@
 data PackageId = PackageId String Version
 
 --- The specification to generate an executable from the package.
-<<<<<<< HEAD
---- It consists of the name of the executable and the name of the main
---- module (which must contain an operation `main`).
-data PackageExecutable = PackageExecutable String String
- deriving (Eq,Show)
-=======
 --- It consists of the name of the executable, the name of the main
 --- module (which must contain an operation `main`), and list
 --- of options for various compilers (i.e., pairs of compiler name and
 --- options for this compiler).
 data PackageExecutable = PackageExecutable String String [(String,String)]
->>>>>>> 956bd2dd
+ deriving (Eq,Show)
 
 --- The specification of a single test suite for a package.
 --- It consists of a directory, a list of modules, options (for CurryCheck),
