--- conflicted
+++ resolved
@@ -49,16 +49,9 @@
 import System.IOExts    ( readCompleteFile )
 import JSON.Data
 import JSON.Parser
-<<<<<<< HEAD
-import JSON.Pretty ( ppJSON )
-import List        ( intercalate, intersperse, isInfixOf, splitOn )
-import Read        ( readInt )
-import Test.Prop
-=======
 import JSON.Pretty      ( ppJSON )
 import Test.Prop
 import Prelude hiding   ( (<$>), (<*>), (<*), (*>), (<|>), some, empty )
->>>>>>> a3743c49
 
 import DetParse
 
@@ -97,7 +90,6 @@
 --- @cons VLt - version must be strictly smaller than specified version
 --- @cons VGte - version must be larger or equal to specified version
 --- @cons VLte - version must be smaller or equal to specified version
-<<<<<<< HEAD
 --- @cons VMinCompatible - version must be larger or equal and
 ---                        within same minor version
 --- @cons VMajCompatible - version must be larger or equal and
@@ -109,16 +101,6 @@
                        | VLte           Version
                        | VMinCompatible Version
                        | VMajCompatible Version
-=======
---- @cons VCompatible - semver arrow, version must be larger or equal and
----                     within same minor version
-data VersionConstraint = VExact      Version
-                       | VGt         Version
-                       | VLt         Version
-                       | VGte        Version
-                       | VLte        Version
-                       | VCompatible Version
->>>>>>> a3743c49
  deriving (Eq,Show)
 
 --- Compiler compatibility constraint, takes the name of the compiler (kics2 or
@@ -349,24 +331,6 @@
 --- Loads a package specification from a package directory.
 ---
 --- @param the directory containing the package.json file
-<<<<<<< HEAD
-loadPackageSpecELM :: String -> ErrorLoggerIO Package
-loadPackageSpecELM = toELM . loadPackageSpec
-
---- Loads a package specification from a package directory.
----
---- @param the directory containing the package.json file
-loadPackageSpec :: String -> IO (ErrorLogger Package)
-loadPackageSpec dir = do
-  let packageFile = dir </> "package.json"
-  ifFileExists packageFile
-    (do debugMessage $ "Reading package specification '" ++ packageFile ++ "'..."
-        contents <- readCompleteFile packageFile
-        case readPackageSpec contents of
-          Left err -> failIO err
-          Right v  -> succeedIO v )
-    (failIO $ "Illegal package: file '" ++ packageFile ++ "' does not exist!")
-=======
 loadPackageSpec :: String -> ErrorLogger Package
 loadPackageSpec dir = do
   let packageFile = dir </> "package.json"
@@ -377,8 +341,7 @@
             case readPackageSpec contents of
                Left err -> fail err
                Right v  -> return v
-    else fail "Illegal package: file `package.json' does not exist!"
->>>>>>> a3743c49
+    else fail "Illegal package: file `" ++ packageFile ++ "' does not exist!"
 
 --- Checks whether two package ids are equal, i.e. if their names and versions
 --- match.
@@ -956,7 +919,6 @@
 test_readVersionConstraint_greaterThan = readVersionConstraint "> 1.2.3" -=- (Just $ VGt (1, 2, 3, Nothing))
 
 test_readVersionConstraint_greaterThanEqual :: Prop
-<<<<<<< HEAD
 test_readVersionConstraint_greaterThanEqual =
   readVersionConstraint ">= 1.2.3" -=- (Just $ VGte (1, 2, 3, Nothing))
 
@@ -975,18 +937,6 @@
 test_readVersionConstraint_majcompatible :: Prop
 test_readVersionConstraint_majcompatible =
   readVersionConstraint "^1.2.3" -=- (Just $ VMajCompatible (1, 2, 3, Nothing))
-=======
-test_readVersionConstraint_greaterThanEqual = readVersionConstraint ">= 1.2.3" -=- (Just $ VGte (1, 2, 3, Nothing))
-
-test_readVersionConstraint_lessThan :: Prop
-test_readVersionConstraint_lessThan = readVersionConstraint "<1.2.3" -=- (Just $ VLt (1, 2, 3, Nothing))
-
-test_readVersionConstraint_lessThanEqual :: Prop
-test_readVersionConstraint_lessThanEqual = readVersionConstraint "<= 1.2.3" -=- (Just $ VLte (1, 2, 3, Nothing))
-
-test_readVersionConstraint_compatible :: Prop
-test_readVersionConstraint_compatible = readVersionConstraint "~>1.2.3" -=- (Just $ VCompatible (1, 2, 3, Nothing))
->>>>>>> a3743c49
 
 pVersionConstraint :: Parser VersionConstraint
 pVersionConstraint = pConstraint <*> (pWhitespace *> pVersion)
