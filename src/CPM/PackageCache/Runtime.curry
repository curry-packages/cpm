--- conflicted
+++ resolved
@@ -10,20 +10,12 @@
   , writePackageConfig
   ) where
 
-<<<<<<< HEAD
-import FilePath    ( (</>), (<.>), takeDirectory )
-import FileGoodies ( baseName )
-import Directory   ( createDirectoryIfMissing, copyFile, getDirectoryContents
-                   , getAbsolutePath, doesDirectoryExist, doesFileExist )
-import List        ( intercalate, split )
-=======
-import System.FilePath    ( (</>), (<.>), takeDirectory, takeBaseName )
+import System.FilePath    ( (</>), (<.>), takeDirectory )
 import System.Directory   ( createDirectoryIfMissing, copyFile, doesFileExist
                           , getDirectoryContents, doesDirectoryExist
                           , getAbsolutePath )
 import Data.List          ( intercalate, split )
 import Prelude hiding (log)
->>>>>>> a3743c49
 
 import CPM.Config         ( Config, binInstallDir )
 import CPM.ErrorLogger
@@ -57,62 +49,37 @@
 
 --- Copies a set of packages from the local package cache to the runtime
 --- package cache and returns the package specifications.
-<<<<<<< HEAD
-copyPackages :: Config -> [Package] -> String -> ErrorLoggerIO [Package]
+copyPackages :: Config -> [Package] -> String -> ErrorLogger [Package]
 copyPackages cfg pkgs dir = mapM copyPackage pkgs
   where
     copyPackage pkg = do
       cdir <- ensureCacheDirectory dir
       let destDir = cdir </> packageId pkg
-      execIO $ recreateDirectory destDir
-      pkgDirExists <- execIO $ doesDirectoryExist pkgDir
+      liftIOErrorLogger $ recreateDirectory destDir
+      pkgDirExists <- liftIOErrorLogger $ doesDirectoryExist pkgDir
       if pkgDirExists
         then do
           -- in order to obtain complete package specification:
-          reppkg <- toELM $ readPackageFromRepository cfg pkg
-          execIO $ copyDirectoryFollowingSymlinks pkgDir cdir
+          reppkg <- readPackageFromRepository cfg pkg
+          liftIOErrorLogger $ copyDirectoryFollowingSymlinks pkgDir cdir
           writePackageConfig cfg destDir reppkg ""
           return reppkg
-=======
-copyPackages :: Config -> [Package] -> String -> ErrorLogger [Package]
-copyPackages cfg pkgs dir = mapM copyPackage pkgs
-  where
-    copyPackage pkg = do
-      cdir <- liftIOErrorLogger $ ensureCacheDirectory dir
-      let destDir = cdir </> packageId pkg
-      liftIOErrorLogger $ recreateDirectory destDir
-      pkgDirExists <- liftIOErrorLogger $ doesDirectoryExist pkgDir
-      if pkgDirExists
-        then -- in order to obtain complete package specification:
-             readPackageFromRepository cfg pkg >>= \reppkg ->
-             liftIOErrorLogger (copyDirectoryFollowingSymlinks pkgDir cdir) >>
-             writePackageConfig cfg destDir reppkg "" >> return reppkg
->>>>>>> a3743c49
         else error $ "Package " ++ packageId pkg ++
                      " could not be found in package cache."
      where
       pkgDir = LocalCache.packageDir dir pkg
 
 --- Ensures that the runtime package cache directory exists.
-ensureCacheDirectory :: String -> ErrorLoggerIO String
+ensureCacheDirectory :: String -> ErrorLogger String
 ensureCacheDirectory dir = do
   let packagesDir = dir </> ".cpm" </> "packages"
-  execIO $ createDirectoryIfMissing True packagesDir
+  liftIOErrorLogger $ createDirectoryIfMissing True packagesDir
   return packagesDir
-<<<<<<< HEAD
-=======
- where packagesDir = dir </> ".cpm" </> "packages"
->>>>>>> a3743c49
 
 
 --- Writes the package configuration module (if specified) into the
 --- the package sources.
-<<<<<<< HEAD
-writePackageConfig :: Config -> String -> Package -> String -> ErrorLoggerIO ()
-=======
-writePackageConfig :: Config -> String -> Package -> String
-                   -> ErrorLogger ()
->>>>>>> a3743c49
+writePackageConfig :: Config -> String -> Package -> String -> ErrorLogger ()
 writePackageConfig cfg pkgdir pkg loadpath =
   maybe (return ())
         (\configmod ->
@@ -121,18 +88,13 @@
                                (executableSpec pkg)
            in if null configmod
                 then return ()
-<<<<<<< HEAD
-                else do execIO $ writeConfigFile configmod binname
+                else do liftIOErrorLogger $ writeConfigFile configmod binname
                         return ())
-=======
-                else writeConfigFile configmod binname)
->>>>>>> a3743c49
         (configModule pkg)
  where
   writeConfigFile configmod binname = do
     let configfile = pkgdir </> "src" </> foldr1 (</>) (split (=='.') configmod)
                             <.> ".curry"
-<<<<<<< HEAD
     createDirectoryIfMissing True (takeDirectory configfile)
     abspkgdir <- getAbsolutePath pkgdir
     writeFile configfile $ unlines $
@@ -157,31 +119,4 @@
            , "packageExecutable :: String"
            , "packageExecutable = \"" ++ binInstallDir cfg </> binname ++ "\""
            ]
-=======
-    liftIOErrorLogger $ do
-      createDirectoryIfMissing True (takeDirectory configfile)
-      abspkgdir <- getAbsolutePath pkgdir
-      writeFile configfile $ unlines $
-        [ "module " ++ configmod ++ " where"
-        , ""
-        , "--- Package version as a string."
-        , "packageVersion :: String"
-        , "packageVersion = \"" ++ showVersion (version pkg) ++ "\""
-        , ""
-        , "--- Package location."
-        , "packagePath :: String"
-        , "packagePath = " ++ show abspkgdir
-        , ""
-        , "--- Load path for the package (if it is the main package)."
-        , "packageLoadPath :: String"
-        , "packageLoadPath = " ++ show loadpath
-        ] ++
-        if null binname
-        then []
-        else [ ""
-             , "--- Location of the executable installed by this package."
-             , "packageExecutable :: String"
-             , "packageExecutable = \"" ++ binInstallDir cfg </> binname ++ "\""
-             ]
->>>>>>> a3743c49
     log Debug $ "Config module '" ++ configfile ++ "' written."