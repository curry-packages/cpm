--------------------------------------------------------------------------------
--- This module contains functions for accessing and modifying the global
--- package cache.
--------------------------------------------------------------------------------

module CPM.PackageCache.Global
  ( GlobalCache
  , findAllVersions
  , findNewestVersion
  , findVersion
  , packageInstalled
  , installedPackageDir
  , readGlobalCache, readInstalledPackagesFromDir
  , allPackages
  , copyPackage
  , installMissingDependencies
  , acquireAndInstallPackage
  , acquireAndInstallPackageFromSource
  , tryFindPackage
  , missingPackages
  , installFromZip
  , checkoutPackage
  , uninstallPackage
  , emptyCache
  ) where

import Data.Either
import Data.List
import Data.Maybe       (isJust)
import System.FilePath
import System.Directory
import System.IOExts    ( readCompleteFile )
import Prelude hiding   ( log )

<<<<<<< HEAD
import CPM.Config   ( Config, packageInstallDir, packageTarFilesURLs )
import CPM.ErrorLogger
import CPM.FileUtil ( cleanTempDir, copyDirectory, inTempDir
                    , recreateDirectory, inDirectory
                    , removeDirectoryComplete, tempDir, whenFileExists
                    , checkAndGetVisibleDirectoryContents, quote )
=======
import CPM.Config       ( Config, packageInstallDir )
import CPM.ErrorLogger
import CPM.FileUtil     ( copyDirectory, inTempDir, recreateDirectory
                        , inDirectory, removeDirectoryComplete
                        , tempDir, whenFileExists
                        , checkAndGetVisibleDirectoryContents, quote )
>>>>>>> a3743c49
import CPM.Package
import CPM.Package.Helpers ( installPackageSourceTo )
import CPM.Repository

------------------------------------------------------------------------------
--- The data type representing the global package cache.
data GlobalCache = GlobalCache [Package]

--- An empty package cache.
emptyCache :: GlobalCache
emptyCache = GlobalCache []

--- Gets all package specifications from a cache.
allPackages :: GlobalCache -> [Package]
allPackages (GlobalCache ps) = ps

------------------------------------------------------------------------------
--- Finds all versions of a package in the global package cache.
---
--- @param gc - the global package cache
--- @param p - the name of the package
--- @param pre - include pre-release versions
findAllVersions :: GlobalCache -> String -> Bool -> [Package]
findAllVersions (GlobalCache ps) p pre = sortBy pkgGt
  $ filter filterPre
  $ filter ((== p) . name) ps
 where
  filterPre p' = pre || (not . isPreRelease . version) p'

--- Compares two packages by their versions.
pkgGt :: Package -> Package -> Bool
pkgGt a b = version a `vgt` version b

--- Finds the newest version of a package.
findNewestVersion :: GlobalCache -> String -> Maybe Package
findNewestVersion db p = if length pkgs > 0
  then Just $ head pkgs
  else Nothing
 where
  pkgs = sortBy pkgGt $ findAllVersions db p False

--- Finds a specific version of a package.
findVersion :: GlobalCache -> String -> Version -> Maybe Package
findVersion (GlobalCache ps) p v =
  if null hits
    then Nothing
    else Just $ head hits
 where
  hits = filter ((== v) . version) $ filter ((== p) . name) ps

--- Checks whether a package is installed.
isPackageInstalled :: GlobalCache -> Package -> Bool
isPackageInstalled db p = isJust $ findVersion db (name p) (version p)

--- The directory of a package in the global package cache. Does not check
--- whether the package is actually installed!
installedPackageDir :: Config -> Package -> String
installedPackageDir cfg pkg = packageInstallDir cfg </> packageId pkg

--- Checks whether a package is installed in the global cache.
packageInstalled :: Config -> Package -> IO Bool
packageInstalled cfg pkg =
  doesDirectoryExist (installedPackageDir cfg pkg)

--- Copy a package version to a directory.
copyPackage :: Config -> Package -> String -> ErrorLogger ()
copyPackage cfg pkg dir = do
  exists <- liftIOErrorLogger $ doesDirectoryExist srcDir
  if not exists
    then fail $ "Package '" ++ packageId pkg ++ "' not installed"
    else liftIOErrorLogger (copyDirectory srcDir dir) >> return ()
 where
  srcDir = installedPackageDir cfg pkg

<<<<<<< HEAD
--- Acquires a package, either from the global tar file repository
--- or from the source specified in its specification, and 
--- installs it to the global package cache.
acquireAndInstallPackage :: Config -> Package -> ErrorLoggerIO ()
acquireAndInstallPackage cfg pkg = do
  pkgDirExists <- execIO $ doesDirectoryExist (installedPackageDir cfg pkg)
  if pkgDirExists
    then logMsg Info $ "Package '" ++ packageId pkg ++
                       "' already installed, skipping"
    else tryInstallFromURLs (packageTarFilesURLs cfg)
 where
  tryInstallFromURLs []         = toELM $ failIO "No URLs for installations"
  tryInstallFromURLs (url:urls) = do
    let stdurl = url ++ "/" ++ packageId pkg ++ ".tar.gz"
    logMsg Info $ "Installing package from " ++ stdurl
    (_,err) <- execIO $ installPackageSourceTo pkg (Http stdurl)
                                               (packageInstallDir cfg)
    case err of
      Left  _ -> if null urls
                   then toELM $ failIO downloadError
                   else tryInstallFromURLs urls
      Right _ -> toELM $ acquireAndInstallPackageFromSource cfg pkg

  downloadError =
    "Package downloading failed. Use option '-v debug' for more infos."

--- Acquires a package from the source specified in its specification and 
--- installs it to the global package cache.
acquireAndInstallPackageFromSource :: Config -> Package -> IO (ErrorLogger ())
acquireAndInstallPackageFromSource cfg reppkg =
  readPackageFromRepository cfg reppkg |>= \pkg ->
  case source pkg of
    Nothing -> failIO $ "No source specified for " ++ packageId pkg
    Just  s -> log Info ("Installing package '" ++ packageId pkg ++ "'...") |> 
               installFromSource cfg pkg s
=======
--- Acquires a package from the source specified in its specification and
--- installs it to the global package cache.
acquireAndInstallPackage :: Config -> Package -> ErrorLogger ()
acquireAndInstallPackage cfg reppkg =
  readPackageFromRepository cfg reppkg >>= \pkg ->
  case source pkg of
   Nothing -> fail $ "No source specified for " ++ packageId pkg
   Just  s -> log Info ("Installing package '" ++ packageId pkg ++ "'...") >>
              installFromSource cfg pkg s
>>>>>>> a3743c49

------------------------------------------------------------------------------
--- Installs a package from the given package source to the global package
--- cache.
installFromSource :: Config -> Package -> PackageSource -> ErrorLogger ()
installFromSource cfg pkg pkgsource = do
  pkgDirExists <- liftIOErrorLogger $ doesDirectoryExist pkgDir
  if pkgDirExists
    then
      log Info $ "Package '" ++ packageId pkg ++ "' already installed, skipping"
<<<<<<< HEAD
    else
      log Info ("Installing package from " ++ showSourceOfPackage pkg) |> 
      installPackageSourceTo pkg pkgsource (packageInstallDir cfg)
=======
    else log Info ("Installing package from " ++ showPackageSource pkg) >>
         installPackageSourceTo pkg pkgsource (packageInstallDir cfg)
>>>>>>> a3743c49
 where
  pkgDir = installedPackageDir cfg pkg

--- Installs a package from a ZIP file to the global package cache.
installFromZip :: Config -> String -> ErrorLogger ()
installFromZip cfg zip = do
  t <- liftIOErrorLogger tempDir
  liftIOErrorLogger $ recreateDirectory (t </> "installtmp")
  absZip <- liftIOErrorLogger $ getAbsolutePath zip
  c <- inTempDirEL $ showExecCmd $ "unzip -qq -d installtmp " ++ quote absZip
  if c == 0
    then
<<<<<<< HEAD
      loadPackageSpec (t </> "installtmp") |>= \pkgSpec ->
      log Debug ("ZIP contains " ++ packageId pkgSpec) |> 
      (cleanTempDir >> succeedIO ()) |>
      installFromSource cfg pkgSpec (FileSource zip)
    else cleanTempDir >> failIO "failed to extract ZIP file"

--- Installs a package's missing dependencies.
installMissingDependencies :: Config -> GlobalCache -> [Package] 
                           -> ErrorLoggerIO ()
installMissingDependencies cfg gc deps = whenM (length missing > 0) $ do
  logMsg Info logmsg
  mapM_ (acquireAndInstallPackage cfg) missing
=======
      loadPackageSpec (t </> "installtmp") >>= \pkgSpec ->
      log Debug ("ZIP contains " ++ packageId pkgSpec) >>
      installFromSource cfg pkgSpec (FileSource zip)
    else fail "failed to extract ZIP file"

--- Installs a package's missing dependencies.
installMissingDependencies :: Config -> GlobalCache -> [Package]
                           -> ErrorLogger ()
installMissingDependencies cfg gc deps =
  if length missing > 0
    then log Info logMsg >>
         mapM (acquireAndInstallPackage cfg) missing >>
         return ()
    else return ()
>>>>>>> a3743c49
 where
   missing = filter (not . isPackageInstalled gc) deps
   logmsg = "Installing missing dependencies " ++
            intercalate "," (map packageId missing)

--- Filters a list of packages to the ones not installed in the global package
--- cache.
missingPackages :: GlobalCache -> [Package] -> [Package]
missingPackages gc = filter (not . isPackageInstalled gc)

--- Checkout a package from the global package cache.
<<<<<<< HEAD
checkoutPackage :: Config -> Package -> ErrorLoggerIO ()
checkoutPackage cfg pkg = do
  sexists <- execIO $ doesDirectoryExist pkgDir
  texists <- execIO $ doesDirectoryExist codir
=======
checkoutPackage :: Config -> Package
                -> ErrorLogger ()
checkoutPackage cfg pkg = do
  sexists <- liftIOErrorLogger $ doesDirectoryExist pkgDir
  texists <- liftIOErrorLogger $ doesDirectoryExist codir
>>>>>>> a3743c49
  if texists
    then logMsg Error $
           "Local package directory '" ++ codir ++ "' already exists."
    else if sexists
<<<<<<< HEAD
           then do execIO $ copyDirectory pkgDir codir
                   logMsg Info logmsg
           else logMsg Error $ "Package '" ++ pkgId ++ "' is not installed."
=======
           then liftIOErrorLogger (copyDirectory pkgDir codir) >> log Info logMsg
           else log Error $ "Package '" ++ pkgId ++ "' is not installed."
>>>>>>> a3743c49
 where
  pkgId  = packageId pkg
  pkgDir = installedPackageDir cfg pkg
  codir  = name pkg
  logmsg = "Package '" ++ pkgId ++ "' checked out into directory '" ++
           codir ++ "'."

--- Removes a package from the global package cache.
<<<<<<< HEAD
uninstallPackage :: Config -> String -> Version -> ErrorLoggerIO ()
uninstallPackage cfg pkgname ver = do
  let pkgId  = pkgname ++ "-" ++ showVersion ver
      pkgDir = packageInstallDir cfg </> pkgId
  exists <- execIO $ doesDirectoryExist pkgDir
=======
uninstallPackage :: Config -> String -> Version -> ErrorLogger ()
uninstallPackage cfg pkg ver = do
  exists <- liftIOErrorLogger $ doesDirectoryExist pkgDir
>>>>>>> a3743c49
  if exists
    then do execIO $ showExecCmd ("rm -Rf " ++ quote pkgDir)
            logMsg Info $ "Package '" ++ pkgId ++ "' uninstalled."
    else logMsg Info $ "Package '" ++ pkgId ++ "' is not installed."

--- Tries to find a package in the global package cache.
tryFindPackage :: GlobalCache -> String -> Version -> ErrorLogger Package
tryFindPackage gc name ver = case findVersion gc name ver of
  Just pkg -> return pkg
  Nothing -> fail $ "Package " ++ name ++ "-" ++ showVersion ver ++
                      " could not be found."

--- Reads the global package cache.
<<<<<<< HEAD
readGlobalCache :: Config -> Repository -> ErrorLoggerIO GlobalCache
=======
readGlobalCache :: Config -> Repository -> ErrorLogger GlobalCache
>>>>>>> a3743c49
readGlobalCache config repo = do
  maybeGC <- execIO $
               readInstalledPackagesFromDir repo $ packageInstallDir config
  case maybeGC of
<<<<<<< HEAD
    Left err -> failELM $ "Error reading global package cache: " ++ err
=======
    Left err -> fail $ "Error reading global package cache: " ++ err
>>>>>>> a3743c49
    Right gc -> return gc

--- Tries to read package specifications from a GC directory structure.
--- If some GC package directory has the same name as a package from
--- the repository index, the package specification from the repository
--- is used, otherwise (this case should not occur) the package specification
--- stored in the directory is read.
--- This should result in faster GC loading.
readInstalledPackagesFromDir :: Repository -> String
                             -> ErrorLogger (Either String GlobalCache)
readInstalledPackagesFromDir repo path = do
  debugMessage $ "Reading global package cache from '" ++ path ++ "'..."
  pkgPaths <- liftIOErrorLogger $ checkAndGetVisibleDirectoryContents path
  specs <- mapM loadPackageSpecFromDir pkgPaths
  if null (lefts specs)
    then do debugMessage "Finished reading global package cache"
            return (Right $ GlobalCache (rights specs))
    else return (Left $ intercalate "; " (lefts specs))
 where
  readPackageSpecIO = liftIOErrorLogger . fmap readPackageSpec

  loadPackageSpecFromDir pkgdir = case packageVersionFromFile pkgdir of
    Nothing -> readPackageSpecFromFile pkgdir
    Just (pn,pv) -> case CPM.Repository.findVersion repo pn pv of
      Nothing -> readPackageSpecFromFile pkgdir
      Just p  -> return (Right p)

  readPackageSpecFromFile pkgdir = do
    let f = path </> pkgdir </> "package.json"
    debugMessage $ "Reading package spec from '" ++ f ++ "'..."
    spec <- readPackageSpecIO $ readCompleteFile f
    return $ case spec of
      Left err -> Left $ err ++ " for file '" ++ f ++ "'"
      Right  v -> Right v

  packageVersionFromFile :: String -> Maybe (String, Version)
  packageVersionFromFile fn =
    let ps = split (=='-') fn
        l  = length ps
    in if l < 2
         then Nothing
         else case readVersion (last ps) of
                Nothing -> Nothing
                Just v  -> Just (intercalate "-" (take (l-1) ps), v)

------------------------------------------------------------------------------<|MERGE_RESOLUTION|>--- conflicted
+++ resolved
@@ -32,21 +32,12 @@
 import System.IOExts    ( readCompleteFile )
 import Prelude hiding   ( log )
 
-<<<<<<< HEAD
-import CPM.Config   ( Config, packageInstallDir, packageTarFilesURLs )
+import CPM.Config       ( Config, packageInstallDir, packageTarFilesURLs )
 import CPM.ErrorLogger
-import CPM.FileUtil ( cleanTempDir, copyDirectory, inTempDir
-                    , recreateDirectory, inDirectory
-                    , removeDirectoryComplete, tempDir, whenFileExists
-                    , checkAndGetVisibleDirectoryContents, quote )
-=======
-import CPM.Config       ( Config, packageInstallDir )
-import CPM.ErrorLogger
-import CPM.FileUtil     ( copyDirectory, inTempDir, recreateDirectory
-                        , inDirectory, removeDirectoryComplete
+import CPM.FileUtil     ( cleanTempDir, copyDirectory, inTempDir, recreateDirectory
+                        , recreateDirectory, inDirectory, removeDirectoryComplete
                         , tempDir, whenFileExists
                         , checkAndGetVisibleDirectoryContents, quote )
->>>>>>> a3743c49
 import CPM.Package
 import CPM.Package.Helpers ( installPackageSourceTo )
 import CPM.Repository
@@ -121,29 +112,28 @@
  where
   srcDir = installedPackageDir cfg pkg
 
-<<<<<<< HEAD
 --- Acquires a package, either from the global tar file repository
 --- or from the source specified in its specification, and 
 --- installs it to the global package cache.
-acquireAndInstallPackage :: Config -> Package -> ErrorLoggerIO ()
+acquireAndInstallPackage :: Config -> Package -> ErrorLogger ()
 acquireAndInstallPackage cfg pkg = do
-  pkgDirExists <- execIO $ doesDirectoryExist (installedPackageDir cfg pkg)
+  pkgDirExists <- liftIOErrorLogger $ doesDirectoryExist (installedPackageDir cfg pkg)
   if pkgDirExists
-    then logMsg Info $ "Package '" ++ packageId pkg ++
+    then infoMessage $ "Package '" ++ packageId pkg ++
                        "' already installed, skipping"
     else tryInstallFromURLs (packageTarFilesURLs cfg)
  where
-  tryInstallFromURLs []         = toELM $ failIO "No URLs for installations"
+  tryInstallFromURLs []         = fail "No URLs for installations"
   tryInstallFromURLs (url:urls) = do
     let stdurl = url ++ "/" ++ packageId pkg ++ ".tar.gz"
-    logMsg Info $ "Installing package from " ++ stdurl
-    (_,err) <- execIO $ installPackageSourceTo pkg (Http stdurl)
+    infoMessage $ "Installing package from " ++ stdurl
+    (_,err) <- liftIOErrorLogger $ installPackageSourceTo pkg (Http stdurl)
                                                (packageInstallDir cfg)
     case err of
       Left  _ -> if null urls
-                   then toELM $ failIO downloadError
+                   then fail downloadError
                    else tryInstallFromURLs urls
-      Right _ -> toELM $ acquireAndInstallPackageFromSource cfg pkg
+      Right _ -> acquireAndInstallPackageFromSource cfg pkg
 
   downloadError =
     "Package downloading failed. Use option '-v debug' for more infos."
@@ -152,22 +142,11 @@
 --- installs it to the global package cache.
 acquireAndInstallPackageFromSource :: Config -> Package -> IO (ErrorLogger ())
 acquireAndInstallPackageFromSource cfg reppkg =
-  readPackageFromRepository cfg reppkg |>= \pkg ->
-  case source pkg of
-    Nothing -> failIO $ "No source specified for " ++ packageId pkg
-    Just  s -> log Info ("Installing package '" ++ packageId pkg ++ "'...") |> 
-               installFromSource cfg pkg s
-=======
---- Acquires a package from the source specified in its specification and
---- installs it to the global package cache.
-acquireAndInstallPackage :: Config -> Package -> ErrorLogger ()
-acquireAndInstallPackage cfg reppkg =
   readPackageFromRepository cfg reppkg >>= \pkg ->
   case source pkg of
-   Nothing -> fail $ "No source specified for " ++ packageId pkg
-   Just  s -> log Info ("Installing package '" ++ packageId pkg ++ "'...") >>
-              installFromSource cfg pkg s
->>>>>>> a3743c49
+    Nothing -> fail $ "No source specified for " ++ packageId pkg
+    Just  s -> infoMessage ("Installing package '" ++ packageId pkg ++ "'...") >> 
+               installFromSource cfg pkg s
 
 ------------------------------------------------------------------------------
 --- Installs a package from the given package source to the global package
@@ -177,15 +156,10 @@
   pkgDirExists <- liftIOErrorLogger $ doesDirectoryExist pkgDir
   if pkgDirExists
     then
-      log Info $ "Package '" ++ packageId pkg ++ "' already installed, skipping"
-<<<<<<< HEAD
+      infoMessage $ "Package '" ++ packageId pkg ++ "' already installed, skipping"
     else
-      log Info ("Installing package from " ++ showSourceOfPackage pkg) |> 
+      infoMessage ("Installing package from " ++ showSourceOfPackage pkg) >> 
       installPackageSourceTo pkg pkgsource (packageInstallDir cfg)
-=======
-    else log Info ("Installing package from " ++ showPackageSource pkg) >>
-         installPackageSourceTo pkg pkgsource (packageInstallDir cfg)
->>>>>>> a3743c49
  where
   pkgDir = installedPackageDir cfg pkg
 
@@ -198,35 +172,18 @@
   c <- inTempDirEL $ showExecCmd $ "unzip -qq -d installtmp " ++ quote absZip
   if c == 0
     then
-<<<<<<< HEAD
-      loadPackageSpec (t </> "installtmp") |>= \pkgSpec ->
-      log Debug ("ZIP contains " ++ packageId pkgSpec) |> 
-      (cleanTempDir >> succeedIO ()) |>
+      loadPackageSpec (t </> "installtmp") >>= \pkgSpec ->
+      debugMessage ("ZIP contains " ++ packageId pkgSpec) >> 
+      (cleanTempDir >> return ()) >>
       installFromSource cfg pkgSpec (FileSource zip)
-    else cleanTempDir >> failIO "failed to extract ZIP file"
+    else cleanTempDir >> fail "failed to extract ZIP file"
 
 --- Installs a package's missing dependencies.
 installMissingDependencies :: Config -> GlobalCache -> [Package] 
-                           -> ErrorLoggerIO ()
-installMissingDependencies cfg gc deps = whenM (length missing > 0) $ do
-  logMsg Info logmsg
+                           -> ErrorLogger ()
+installMissingDependencies cfg gc deps = when (length missing > 0) $ do
+  infoMessage logmsg
   mapM_ (acquireAndInstallPackage cfg) missing
-=======
-      loadPackageSpec (t </> "installtmp") >>= \pkgSpec ->
-      log Debug ("ZIP contains " ++ packageId pkgSpec) >>
-      installFromSource cfg pkgSpec (FileSource zip)
-    else fail "failed to extract ZIP file"
-
---- Installs a package's missing dependencies.
-installMissingDependencies :: Config -> GlobalCache -> [Package]
-                           -> ErrorLogger ()
-installMissingDependencies cfg gc deps =
-  if length missing > 0
-    then log Info logMsg >>
-         mapM (acquireAndInstallPackage cfg) missing >>
-         return ()
-    else return ()
->>>>>>> a3743c49
  where
    missing = filter (not . isPackageInstalled gc) deps
    logmsg = "Installing missing dependencies " ++
@@ -238,30 +195,17 @@
 missingPackages gc = filter (not . isPackageInstalled gc)
 
 --- Checkout a package from the global package cache.
-<<<<<<< HEAD
-checkoutPackage :: Config -> Package -> ErrorLoggerIO ()
-checkoutPackage cfg pkg = do
-  sexists <- execIO $ doesDirectoryExist pkgDir
-  texists <- execIO $ doesDirectoryExist codir
-=======
-checkoutPackage :: Config -> Package
-                -> ErrorLogger ()
+checkoutPackage :: Config -> Package -> ErrorLogger ()
 checkoutPackage cfg pkg = do
   sexists <- liftIOErrorLogger $ doesDirectoryExist pkgDir
   texists <- liftIOErrorLogger $ doesDirectoryExist codir
->>>>>>> a3743c49
   if texists
-    then logMsg Error $
+    then errorMessage $
            "Local package directory '" ++ codir ++ "' already exists."
     else if sexists
-<<<<<<< HEAD
-           then do execIO $ copyDirectory pkgDir codir
-                   logMsg Info logmsg
-           else logMsg Error $ "Package '" ++ pkgId ++ "' is not installed."
-=======
-           then liftIOErrorLogger (copyDirectory pkgDir codir) >> log Info logMsg
-           else log Error $ "Package '" ++ pkgId ++ "' is not installed."
->>>>>>> a3743c49
+           then do liftIOErrorLogger $ copyDirectory pkgDir codir
+                   infoMessage logmsg
+           else errorMessage $ "Package '" ++ pkgId ++ "' is not installed."
  where
   pkgId  = packageId pkg
   pkgDir = installedPackageDir cfg pkg
@@ -270,21 +214,15 @@
            codir ++ "'."
 
 --- Removes a package from the global package cache.
-<<<<<<< HEAD
-uninstallPackage :: Config -> String -> Version -> ErrorLoggerIO ()
+uninstallPackage :: Config -> String -> Version -> ErrorLogger ()
 uninstallPackage cfg pkgname ver = do
   let pkgId  = pkgname ++ "-" ++ showVersion ver
       pkgDir = packageInstallDir cfg </> pkgId
-  exists <- execIO $ doesDirectoryExist pkgDir
-=======
-uninstallPackage :: Config -> String -> Version -> ErrorLogger ()
-uninstallPackage cfg pkg ver = do
   exists <- liftIOErrorLogger $ doesDirectoryExist pkgDir
->>>>>>> a3743c49
   if exists
-    then do execIO $ showExecCmd ("rm -Rf " ++ quote pkgDir)
-            logMsg Info $ "Package '" ++ pkgId ++ "' uninstalled."
-    else logMsg Info $ "Package '" ++ pkgId ++ "' is not installed."
+    then do liftIOErrorLogger $ showExecCmd ("rm -Rf " ++ quote pkgDir)
+            infoMessage $ "Package '" ++ pkgId ++ "' uninstalled."
+    else infoMessage $ "Package '" ++ pkgId ++ "' is not installed."
 
 --- Tries to find a package in the global package cache.
 tryFindPackage :: GlobalCache -> String -> Version -> ErrorLogger Package
@@ -294,20 +232,12 @@
                       " could not be found."
 
 --- Reads the global package cache.
-<<<<<<< HEAD
-readGlobalCache :: Config -> Repository -> ErrorLoggerIO GlobalCache
-=======
 readGlobalCache :: Config -> Repository -> ErrorLogger GlobalCache
->>>>>>> a3743c49
 readGlobalCache config repo = do
-  maybeGC <- execIO $
+  maybeGC <- liftIOErrorLogger $
                readInstalledPackagesFromDir repo $ packageInstallDir config
   case maybeGC of
-<<<<<<< HEAD
-    Left err -> failELM $ "Error reading global package cache: " ++ err
-=======
     Left err -> fail $ "Error reading global package cache: " ++ err
->>>>>>> a3743c49
     Right gc -> return gc
 
 --- Tries to read package specifications from a GC directory structure.
