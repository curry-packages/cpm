------------------------------------------------------------------------------
--- This module implements functionality surrounding the package *repository*.
--- The repository is the index of all packages known to the package manager.
--- It contains metadata about the packages, such as their names, versions
--- dependencies and where they can be acquired. The repository does not contain
--- the actual packages. For a list of packages that are currently installed
--- locally, you can consult the *database*.
------------------------------------------------------------------------------

module CPM.Repository
  ( Repository
  , emptyRepository, allPackages, pkgsToRepository
  , warnIfRepositoryOld, readRepositoryFrom
  , findAllVersions, findVersion, findLatestVersion
  , searchPackages, listPackages
  , useUpdateHelp, cleanRepositoryCache
  , readPackageFromRepository
  , repositoryCacheFilePrefix
  ) where

import Data.Char        ( toLower )
import Data.Either
import Data.List
import Data.Time
import Control.Monad
import System.Directory
import System.FilePath
import System.IO
import System.IOExts    ( readCompleteFile )
import System.Process   ( exitWith, system )
import ReadShowTerm     ( showQTerm, readQTerm, showTerm, readUnqualifiedTerm )

import CPM.Config        ( Config, repositoryDir )
import CPM.ConfigPackage ( packageVersion )
import CPM.ErrorLogger
import CPM.Package
import CPM.FileUtil      ( checkAndGetVisibleDirectoryContents
                         , copyDirectory, inDirectory
                         , quote, whenFileExists, removeDirectoryComplete )
import CPM.Resolution    ( isCompatibleToCompiler )

------------------------------------------------------------------------------
--- Abstract data type of a repository.
data Repository = Repository [Package]

--- Creates an empty repository.
emptyRepository :: Repository
emptyRepository = Repository []

--- Get all packages in the central package index.
allPackages :: Repository -> [Package]
allPackages (Repository ps) = ps

--- Construct a repository from a list of packages.
pkgsToRepository :: [Package] -> Repository
pkgsToRepository ps = Repository ps

------------------------------------------------------------------------------
--- Finds all versions of a package known to the repository. Returns the
--- packages sorted from newest to oldest.
---
--- @param r the repository
--- @param p the name of the package to search for
--- @param pre should pre-release versions be included?
findAllVersions :: Repository -> String -> Bool -> [Package]
findAllVersions (Repository ps) p pre =
  sortedByVersion $ preFiltered $ sameName ps
 where
  sortedByVersion = sortBy (\a b -> (version a) `vgt` (version b))
  preFiltered = filter filterPre
  sameName = filter ((== p) . name)
  filterPre p' = pre || (not . isPreRelease . version) p'

--- Search the names and synopses of all compiler-compatbile packages
--- in the repository for a particular term.
--- Lower/upercase is ignored for the search.
--- Returns all matching versions (newest first) of each package.
---
--- @param repo       - the repository
--- @param searchmod  - search for some module?
--- @param searchexec - search for some executable?
--- @param searchterm - the term to search for
searchPackages :: Repository -> Bool -> Bool -> String -> [[Package]]
searchPackages (Repository ps) searchmod searchexec searchterm =
  map sortedByVersion (groupBy (\a b -> name a == name b) allResults)
 where
  allResults = let s = lowerS searchterm
               in if searchmod
                    then filter (\p -> searchterm `elem` exportedModules p) ps
                    else if searchexec
                           then filter (\p -> s `isInfixOf`
                                                (lowerS $ execOfPackage p)) ps
                           else filter (matches s) ps

  matches q p = q `isInfixOf` (lowerS $ name p) ||
                q `isInfixOf` (lowerS $ synopsis p) ||
                q `isInfixOf` (lowerS $ unwords (exportedModules p))

  sortedByVersion = sortBy (\a b -> version a `vgt` version b)

  lowerS = map toLower


--- Get all packages in the repository and group them by versions
--- (newest first).
---
--- @param cfg  - the current CPM configuration
--- @param repo - the repository
listPackages :: Repository -> [[Package]]
listPackages (Repository ps) =
  map sortedByVersion (groupBy (\a b -> name a == name b) ps)
 where
  sortedByVersion = sortBy (\a b -> (version a) `vgt` (version b))

--- Finds the latest compiler-compatbile version of a package.
---
--- @param cfg  - the current CPM configuration
--- @param repo - the central package index
--- @param p - the package to search for
--- @param pre - include pre-release versions
findLatestVersion :: Config -> Repository -> String -> Bool -> Maybe Package
findLatestVersion cfg repo pn pre =
 case filter (isCompatibleToCompiler cfg) (findAllVersions repo pn pre) of
  []    -> Nothing
  (p:_) -> Just p

--- Finds a specific version of a package.
findVersion :: Repository -> String -> Version -> Maybe Package
findVersion repo pn v =
  maybeHead $ filter ((== v) . version) $ findAllVersions repo pn True
 where maybeHead []    = Nothing
       maybeHead (x:_) = Just x

--- Prints a warning if the repository index is older than 10 days.
warnIfRepositoryOld :: Config -> ErrorLogger ()
warnIfRepositoryOld cfg = do
  let updatefile = repositoryDir cfg </> "README.md"
  updexists <- liftIOErrorLogger $ doesFileExist updatefile
  if updexists
    then do
      utime <- liftIOErrorLogger $ getModificationTime updatefile
      ctime <- liftIOErrorLogger $ getClockTime
      let warntime = addDays 10 utime
      when (compareClockTime ctime warntime == GT) $ do
        -- we assume that clock time is measured in seconds
        let timediff = clockTimeToInt ctime - clockTimeToInt utime
            days = timediff `div` (60*60*24)
        infoMessage $ "Warning: your repository index is older than " ++
                      show days ++ " days.\n" ++ useUpdateHelp
    else infoMessage $ "Warning: your repository index is not up-to-date.\n" ++
                       useUpdateHelp

useUpdateHelp :: String
useUpdateHelp = "Use 'cypm update' to download the newest package index."

--- Reads all package specifications from a repository.
--- If some errors occur, show them and terminate with error exit status.
---
--- @param path the location of the repository
--- @return repository
readRepositoryFrom :: String -> ErrorLogger Repository
readRepositoryFrom path = do
  (repo, repoErrors) <- tryReadRepositoryFrom path
  if null repoErrors
    then return repo
    else do errorMessage "Problems while reading the package index:"
            mapM_ errorMessage repoErrors
            liftIOErrorLogger $ exitWith 1

--- Reads all package specifications from a repository.
---
--- @param path the location of the repository
--- @return repository and possible repository reading errors
tryReadRepositoryFrom :: String -> ErrorLogger (Repository, [String])
tryReadRepositoryFrom path = do
  debugMessage $ "Reading repository index from '" ++ path ++ "'..."
  repos     <- liftIOErrorLogger $ checkAndGetVisibleDirectoryContents path
  pkgPaths  <- liftIOErrorLogger (mapM getDir (map (path </>) repos) >>= return . concat)
  verDirs   <- liftIOErrorLogger $ mapM checkAndGetVisibleDirectoryContents pkgPaths
  verPaths  <- return $ concatMap (\ (d, p) -> map (d </>) p)
                     $ zip pkgPaths verDirs
  specPaths <- return $ map (</> "package.json") verPaths
  infoMessage "Reading repository index..."
<<<<<<< HEAD
  specs     <- mapIO readPackageFile specPaths
=======
  specs     <- liftIOErrorLogger $ mapM readPackageFile specPaths
>>>>>>> a3743c49
  when (null (lefts specs)) $ debugMessage "Finished reading repository"
  return $ (Repository $ rights specs, lefts specs)
 where
  readPackageFile f = do
    spec <- readPackageSpec <$> readCompleteFile f
    seq (id $!! spec) (putChar '.' >> hFlush stdout)
    return $ case spec of
      Left err -> Left $ "Problem reading '" ++ f ++ "': " ++ err
      Right  s -> Right s

  getDir d = doesDirectoryExist d >>= \b -> return $ if b then [d] else []


------------------------------------------------------------------------------
--- The prefix of all file names implementing the repository cache.
repositoryCacheFilePrefix :: Config -> String
repositoryCacheFilePrefix cfg = repositoryDir cfg </> "REPOSITORY_CACHE"

--- Cleans the repository cache.
cleanRepositoryCache :: Config -> ErrorLogger ()
cleanRepositoryCache cfg = do
  debugMessage $ "Cleaning repository cache '" ++
                 repositoryCacheFilePrefix cfg ++ "*'"
  liftIOErrorLogger $ system $
    "/bin/rm -f " ++ quote (repositoryCacheFilePrefix cfg) ++ "*"
  return ()

------------------------------------------------------------------------------
--- Reads a given package from the default repository directory.
--- This is useful to obtain the complete package specification
--- from a possibly incomplete package specification.
readPackageFromRepository :: Config -> Package -> ErrorLogger Package
readPackageFromRepository cfg pkg =
  let pkgdir = repositoryDir cfg </> name pkg </> showVersion (version pkg)
  in loadPackageSpec pkgdir

------------------------------------------------------------------------------<|MERGE_RESOLUTION|>--- conflicted
+++ resolved
@@ -181,11 +181,7 @@
                      $ zip pkgPaths verDirs
   specPaths <- return $ map (</> "package.json") verPaths
   infoMessage "Reading repository index..."
-<<<<<<< HEAD
-  specs     <- mapIO readPackageFile specPaths
-=======
   specs     <- liftIOErrorLogger $ mapM readPackageFile specPaths
->>>>>>> a3743c49
   when (null (lefts specs)) $ debugMessage "Finished reading repository"
   return $ (Repository $ rights specs, lefts specs)
  where
