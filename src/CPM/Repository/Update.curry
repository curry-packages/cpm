------------------------------------------------------------------------------
--- This module implements operations to update and change the
--- package repository, i.e., the index of all packages known
--- to the package manager.
------------------------------------------------------------------------------

module CPM.Repository.Update
  ( addPackageToRepository, updateRepository
  )
 where

import System.Directory
import System.FilePath
import System.Process   ( system )
import Data.List        ( isSuffixOf )
import Control.Monad
import Prelude hiding (log)

<<<<<<< HEAD
import CPM.Config        ( Config, packageInstallDir, packageIndexURLs
                         , repositoryDir )
=======
import CPM.Config       ( Config, packageInstallDir, packageIndexURL
                        , repositoryDir )
>>>>>>> a3743c49
import CPM.ErrorLogger
import CPM.Package
import CPM.Package.Helpers    ( cleanPackage )
import CPM.FileUtil           ( copyDirectory, inDirectory, quote
                              , recreateDirectory, removeDirectoryComplete )
import CPM.Repository
import CPM.Repository.CacheDB ( tryInstallRepositoryDB )
import CPM.Repository.Select  ( addPackageToRepositoryCache
                              , updatePackageInRepositoryCache )

------------------------------------------------------------------------------
--- Updates the package index from the central Git repository.
--- If the second argument is `True`, also the global package cache
--- is cleaned in order to support downloading the newest versions.
<<<<<<< HEAD
--- If the third argument is `True`, the global package index is recreated
--- by downloading it from the central repository.
--- If the fourth argument is `True`, the package database is created
--- by reading the CSV file `REPOSITORY_CACHE.csv` downloaded from
--- the tar files URL, otherwise by reading all package specifications.
--- If the fifth argument is `True`, also a CSV file containing the
--- database entries is written.
updateRepository :: Config -> Bool -> Bool -> Bool -> Bool -> ErrorLoggerIO ()
updateRepository cfg cleancache download usecache writecsv = toELM $ do
=======
updateRepository :: Config -> Bool -> ErrorLogger ()
updateRepository cfg cleancache = do
>>>>>>> a3743c49
  cleanRepositoryCache cfg
  when cleancache $ do
    debugMessage $ "Deleting global package cache: '" ++
                   packageInstallDir cfg ++ "'"
<<<<<<< HEAD
    removeDirectoryComplete (packageInstallDir cfg)
  debugMessage $ "Recreating package index: '" ++ repositoryDir cfg ++ "'"
  if download
    then do
      recreateDirectory (repositoryDir cfg)
      c <- inDirectory (repositoryDir cfg) (tryDownload (packageIndexURLs cfg))
      if c == 0
        then finishUpdate
        else failIO $ "Failed to update package index, return code " ++ show c
    else tryInstallRepositoryDB cfg usecache writecsv
=======
    liftIOErrorLogger $ removeDirectoryComplete (packageInstallDir cfg)
  debugMessage $ "Recreating package index: '" ++ repositoryDir cfg ++ "'"
  liftIOErrorLogger $ recreateDirectory (repositoryDir cfg)
  c <- inDirectoryEL (repositoryDir cfg) downloadCommand
  if c == 0
    then finishUpdate
    else fail $ "Failed to update package index, return code " ++ show c
>>>>>>> a3743c49
 where
  tryDownload []         = return 1
  tryDownload (url:urls) = do
    c <- downloadCommand url
    if c == 0 then return 0
              else tryDownload urls

  downloadCommand piurl
    | ".git" `isSuffixOf` piurl
    = execQuietCmd $ \q -> unwords ["git clone", q, quote piurl, "."]
    | ".tar" `isSuffixOf` piurl
    = do let tarfile = "INDEX.tar"
         c1 <- showExecCmd $ unwords ["curl", "-s", "-o", tarfile, quote piurl]
         c2 <- showExecCmd $ unwords ["tar", "-xf", tarfile]
         liftIOErrorLogger $ removeFile tarfile
         return (c1+c2)
    | ".tar.gz" `isSuffixOf` piurl
    = do let tarfile = "INDEX.tar.gz"
         c1 <- showExecCmd $ unwords ["curl", "-s", "-o", tarfile, quote piurl]
         c2 <- showExecCmd $ unwords ["tar", "-xzf", tarfile]
         liftIOErrorLogger $ removeFile tarfile
         return (c1+c2)
    | otherwise
    = do errorMessage $ "Unknown kind of package index URL: " ++ piurl
         return 1

  finishUpdate = do
    liftIOErrorLogger $ setLastUpdate cfg
    cleanRepositoryCache cfg
    infoMessage "Successfully downloaded repository index"
    tryInstallRepositoryDB cfg usecache writecsv

--- Sets the date of the last update by touching README.md.
setLastUpdate :: Config -> IO ()
setLastUpdate cfg =
  system (unwords ["touch", repositoryDir cfg </> "README.md"]) >> return ()

------------------------------------------------------------------------------
--- Adds a package stored in the given directory to the repository index.
--- If the argument `force` is true, overwrite an already existing package.
--- If the argument `cpdir` is true, copy also the complete directory
--- into the local package installation store.
<<<<<<< HEAD
addPackageToRepository :: Config -> String -> Bool -> Bool -> ErrorLoggerIO ()
addPackageToRepository cfg pkgdir force cpdir = do
  dirExists <- execIO $ doesDirectoryExist pkgdir
  if dirExists
    then do pkgSpec <- loadPackageSpecELM pkgdir
            execIO $ copyPackage pkgSpec
            logMsg Info $ "Package in directory '" ++ pkgdir ++
                          "' installed into local repository"
    else logMsg Critical $ "Directory '" ++ pkgdir ++ "' does not exist."
=======
addPackageToRepository :: Config -> String -> Bool -> Bool
                       -> ErrorLogger ()
addPackageToRepository cfg pkgdir force cpdir = do
  dirExists <- liftIOErrorLogger $ doesDirectoryExist pkgdir
  if dirExists
    then do pkgSpec <- loadPackageSpec pkgdir
            copyPackage pkgSpec
            log Info ("Package in directory '" ++ pkgdir ++
                      "' installed into local repository")
    else do log Critical ("Directory '" ++ pkgdir ++ "' does not exist.")
            return ()
>>>>>>> a3743c49
 where
  copyPackage pkg = do
    let pkgIndexDir      = name pkg </> showVersion (version pkg)
        pkgRepositoryDir = repositoryDir cfg </> pkgIndexDir
        pkgInstallDir    = packageInstallDir cfg </> packageId pkg
    exrepodir <- liftIOErrorLogger $ doesDirectoryExist pkgRepositoryDir
    when (exrepodir && not force) $ error $
      "Package repository directory '" ++
      pkgRepositoryDir ++ "' already exists!\n"
    expkgdir <- liftIOErrorLogger $ doesDirectoryExist pkgInstallDir
    when expkgdir $
      if force then liftIOErrorLogger $ removeDirectoryComplete pkgInstallDir
               else error $ "Package installation directory '" ++
                            pkgInstallDir ++ "' already exists!\n"
    infoMessage $ "Create directory: " ++ pkgRepositoryDir
<<<<<<< HEAD
    createDirectoryIfMissing True pkgRepositoryDir
    copyFile (pkgdir </> "package.json") (pkgRepositoryDir </> "package.json")
    when cpdir $ do
      copyDirectory pkgdir pkgInstallDir
      inDirectory pkgInstallDir $ runELM $ cleanPackage cfg Debug
=======
    liftIOErrorLogger $ createDirectoryIfMissing True pkgRepositoryDir
    liftIOErrorLogger $ copyFile (pkgdir </> "package.json")
                                 (pkgRepositoryDir </> "package.json")
    when cpdir $ do liftIOErrorLogger $ copyDirectory pkgdir pkgInstallDir
                    inDirectoryEL pkgInstallDir (cleanPackage cfg Debug)
                    return ()
>>>>>>> a3743c49
    if exrepodir then updatePackageInRepositoryCache cfg pkg
                 else addPackageToRepositoryCache    cfg pkg

------------------------------------------------------------------------------<|MERGE_RESOLUTION|>--- conflicted
+++ resolved
@@ -16,13 +16,8 @@
 import Control.Monad
 import Prelude hiding (log)
 
-<<<<<<< HEAD
 import CPM.Config        ( Config, packageInstallDir, packageIndexURLs
                          , repositoryDir )
-=======
-import CPM.Config       ( Config, packageInstallDir, packageIndexURL
-                        , repositoryDir )
->>>>>>> a3743c49
 import CPM.ErrorLogger
 import CPM.Package
 import CPM.Package.Helpers    ( cleanPackage )
@@ -37,7 +32,6 @@
 --- Updates the package index from the central Git repository.
 --- If the second argument is `True`, also the global package cache
 --- is cleaned in order to support downloading the newest versions.
-<<<<<<< HEAD
 --- If the third argument is `True`, the global package index is recreated
 --- by downloading it from the central repository.
 --- If the fourth argument is `True`, the package database is created
@@ -45,36 +39,22 @@
 --- the tar files URL, otherwise by reading all package specifications.
 --- If the fifth argument is `True`, also a CSV file containing the
 --- database entries is written.
-updateRepository :: Config -> Bool -> Bool -> Bool -> Bool -> ErrorLoggerIO ()
+updateRepository :: Config -> Bool -> Bool -> Bool -> Bool -> ErrorLogger ()
 updateRepository cfg cleancache download usecache writecsv = toELM $ do
-=======
-updateRepository :: Config -> Bool -> ErrorLogger ()
-updateRepository cfg cleancache = do
->>>>>>> a3743c49
   cleanRepositoryCache cfg
   when cleancache $ do
     debugMessage $ "Deleting global package cache: '" ++
                    packageInstallDir cfg ++ "'"
-<<<<<<< HEAD
-    removeDirectoryComplete (packageInstallDir cfg)
+    liftIOErrorLogger $ removeDirectoryComplete (packageInstallDir cfg)
   debugMessage $ "Recreating package index: '" ++ repositoryDir cfg ++ "'"
   if download
     then do
-      recreateDirectory (repositoryDir cfg)
-      c <- inDirectory (repositoryDir cfg) (tryDownload (packageIndexURLs cfg))
+      liftIOErrorMessage $ recreateDirectory (repositoryDir cfg)
+      c <- liftIOErrorMessage $ inDirectory (repositoryDir cfg) (tryDownload (packageIndexURLs cfg))
       if c == 0
         then finishUpdate
-        else failIO $ "Failed to update package index, return code " ++ show c
+        else fail $ "Failed to update package index, return code " ++ show c
     else tryInstallRepositoryDB cfg usecache writecsv
-=======
-    liftIOErrorLogger $ removeDirectoryComplete (packageInstallDir cfg)
-  debugMessage $ "Recreating package index: '" ++ repositoryDir cfg ++ "'"
-  liftIOErrorLogger $ recreateDirectory (repositoryDir cfg)
-  c <- inDirectoryEL (repositoryDir cfg) downloadCommand
-  if c == 0
-    then finishUpdate
-    else fail $ "Failed to update package index, return code " ++ show c
->>>>>>> a3743c49
  where
   tryDownload []         = return 1
   tryDownload (url:urls) = do
@@ -117,29 +97,15 @@
 --- If the argument `force` is true, overwrite an already existing package.
 --- If the argument `cpdir` is true, copy also the complete directory
 --- into the local package installation store.
-<<<<<<< HEAD
-addPackageToRepository :: Config -> String -> Bool -> Bool -> ErrorLoggerIO ()
-addPackageToRepository cfg pkgdir force cpdir = do
-  dirExists <- execIO $ doesDirectoryExist pkgdir
-  if dirExists
-    then do pkgSpec <- loadPackageSpecELM pkgdir
-            execIO $ copyPackage pkgSpec
-            logMsg Info $ "Package in directory '" ++ pkgdir ++
-                          "' installed into local repository"
-    else logMsg Critical $ "Directory '" ++ pkgdir ++ "' does not exist."
-=======
-addPackageToRepository :: Config -> String -> Bool -> Bool
-                       -> ErrorLogger ()
+addPackageToRepository :: Config -> String -> Bool -> Bool -> ErrorLogger ()
 addPackageToRepository cfg pkgdir force cpdir = do
   dirExists <- liftIOErrorLogger $ doesDirectoryExist pkgdir
   if dirExists
-    then do pkgSpec <- loadPackageSpec pkgdir
+    then do pkgSpec <- loadPackageSpecELM pkgdir
             copyPackage pkgSpec
-            log Info ("Package in directory '" ++ pkgdir ++
-                      "' installed into local repository")
-    else do log Critical ("Directory '" ++ pkgdir ++ "' does not exist.")
-            return ()
->>>>>>> a3743c49
+            infoMessage $ "Package in directory '" ++ pkgdir ++
+                          "' installed into local repository"
+    else criticalMessage $ "Directory '" ++ pkgdir ++ "' does not exist."
  where
   copyPackage pkg = do
     let pkgIndexDir      = name pkg </> showVersion (version pkg)
@@ -155,20 +121,13 @@
                else error $ "Package installation directory '" ++
                             pkgInstallDir ++ "' already exists!\n"
     infoMessage $ "Create directory: " ++ pkgRepositoryDir
-<<<<<<< HEAD
-    createDirectoryIfMissing True pkgRepositoryDir
-    copyFile (pkgdir </> "package.json") (pkgRepositoryDir </> "package.json")
-    when cpdir $ do
-      copyDirectory pkgdir pkgInstallDir
-      inDirectory pkgInstallDir $ runELM $ cleanPackage cfg Debug
-=======
-    liftIOErrorLogger $ createDirectoryIfMissing True pkgRepositoryDir
-    liftIOErrorLogger $ copyFile (pkgdir </> "package.json")
-                                 (pkgRepositoryDir </> "package.json")
-    when cpdir $ do liftIOErrorLogger $ copyDirectory pkgdir pkgInstallDir
-                    inDirectoryEL pkgInstallDir (cleanPackage cfg Debug)
-                    return ()
->>>>>>> a3743c49
+    liftIOErrorLogger $ do $
+      createDirectoryIfMissing True pkgRepositoryDir
+      copyFile (pkgdir </> "package.json")
+               (pkgRepositoryDir </> "package.json")
+      when cpdir $ do
+        copyDirectory pkgdir pkgInstallDir
+        inDirectory pkgInstallDir $ runELM $ cleanPackage cfg Debug
     if exrepodir then updatePackageInRepositoryCache cfg pkg
                  else addPackageToRepositoryCache    cfg pkg
 
