--- conflicted
+++ resolved
@@ -84,17 +84,10 @@
  where
   pattern = "%" ++ pat ++ "%"
   lpat    = map toLower pat
-<<<<<<< HEAD
 
   filterExpModules = filter (\p -> any (\m -> lpat `isInfixOf` (map toLower m))
                                        (exportedModules p))
-  
-=======
-
-  filterExpModules = filter (\p -> any (\m -> lpat `isInfixOf` (map toLower m))
-                                       (exportedModules p))
-
->>>>>>> a3743c49
+
   toPackage (nm,vs,syn,cmp,exps) =
     emptyPackage { name = nm
                  , version = pkgRead vs
@@ -119,15 +112,9 @@
  where
   pattern = "%" ++ pat ++ "%"
   lpat    = map toLower pat
-<<<<<<< HEAD
 
   filterExec = filter (\p -> lpat `isInfixOf` (map toLower $ execOfPackage p))
-  
-=======
-
-  filterExec = filter (\p -> lpat `isInfixOf` (map toLower $ execOfPackage p))
-
->>>>>>> a3743c49
+
   toPackage (nm,vs,syn,cmp,exec) =
     emptyPackage { name = nm
                  , version = pkgRead vs
@@ -275,15 +262,9 @@
 --- In the file-based implementation, we simply clean the cache files.
 addPackageToRepositoryCache :: Config -> Package -> ErrorLogger ()
 addPackageToRepositoryCache cfg pkg = do
-<<<<<<< HEAD
-  dbexists <- doesFileExist (repositoryCacheDB cfg)
+  dbexists <- liftIOErrorLogger $ doesFileExist (repositoryCacheDB cfg)
   if dbexists then addPackagesToRepositoryDB cfg True [Left pkg]
-              else cleanRepositoryCache cfg >> succeedIO ()
-=======
-  dbexists <- liftIOErrorLogger $ doesFileExist (repositoryCacheDB cfg)
-  if dbexists then addPackagesToRepositoryDB cfg True [pkg]
               else cleanRepositoryCache cfg >> return ()
->>>>>>> a3743c49
 
 --- Updates an existing package in the repository cache.
 --- In the file-based implementation, we simply clean the cache files.
@@ -291,13 +272,8 @@
 updatePackageInRepositoryCache cfg pkg = do
   dbexists <- liftIOErrorLogger $ doesFileExist (repositoryCacheDB cfg)
   if dbexists then removePackageFromRepositoryDB cfg pkg >>
-<<<<<<< HEAD
                    addPackagesToRepositoryDB cfg True [Left pkg]
-              else cleanRepositoryCache cfg >> succeedIO ()
-=======
-                   addPackagesToRepositoryDB cfg True [pkg]
               else cleanRepositoryCache cfg >> return ()
->>>>>>> a3743c49
 
 --- Removes a package from the repository cache DB.
 removePackageFromRepositoryDB :: Config -> Package -> ErrorLogger ()
