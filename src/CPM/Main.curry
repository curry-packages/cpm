--------------------------------------------------------------------------------
--- This is the main module of the Curry Package Manager.
--------------------------------------------------------------------------------

module CPM.Main ( main )
 where

<<<<<<< HEAD
import Char         ( toLower )
import Directory    ( doesFileExist, getAbsolutePath, doesDirectoryExist
                    , copyFile, createDirectory, createDirectoryIfMissing
                    , getCurrentDirectory, getDirectoryContents
                    , getModificationTime
                    , renameFile, removeFile, setCurrentDirectory )
import Distribution ( installDir )
import Either
import FilePath     ( (</>), splitSearchPath, replaceExtension, takeExtension
                    , pathSeparator, isPathSeparator )
import IO           ( hFlush, stdout )
import IOExts       ( evalCmd, readCompleteFile )
import List         ( groupBy, intercalate, isPrefixOf, isSuffixOf, nub, split
                    , splitOn )
import Sort         ( sortBy )
import System       ( getArgs, getEnviron, getPID, setEnviron, unsetEnviron
                    , exitWith, system )
import Time         ( calendarTimeToString, getLocalTime )
=======
import Data.Char           ( toLower )
import Data.List           ( groupBy, intercalate, isPrefixOf, isSuffixOf
                           , nub, split, sortBy, splitOn )
import Data.Either
import System.Directory    ( doesFileExist, getAbsolutePath, doesDirectoryExist
                           , copyFile, createDirectory, createDirectoryIfMissing
                           , getCurrentDirectory, getDirectoryContents
                           , getModificationTime
                           , renameFile, removeFile, setCurrentDirectory )
import System.FilePath     ( (</>), splitSearchPath, replaceExtension
                           , takeExtension, pathSeparator, isPathSeparator )
import System.IO           ( hFlush, stdout )
import System.Environment  ( getArgs, getEnv, setEnv, unsetEnv )
import System.Process      ( exitWith, system )
import Control.Monad       ( when, unless, foldM )
import System.IOExts       ( evalCmd )
import Language.Curry.Distribution ( installDir )
import Prelude hiding (log, (<|>))
>>>>>>> a3743c49

import Boxes            ( table, render )
import OptParse
import System.CurryPath ( addCurrySubdir, stripCurrySuffix )
<<<<<<< HEAD
import System.Path      ( fileInPath, getFileInPath )
import Text.CSV         ( readCSV, showCSV, writeCSVFile )

import CPM.ErrorLogger
import CPM.FileUtil ( cleanTempDir, joinSearchPath, safeReadFile, whenFileExists
                    , inDirectory, recreateDirectory
=======
import System.Path      ( fileInPath )
import Text.CSV         ( showCSV )

import CPM.ErrorLogger
import CPM.FileUtil ( joinSearchPath, safeReadFile, whenFileExists
                    , ifFileExists, inDirectory, inTempDir, recreateDirectory
>>>>>>> a3743c49
                    , removeDirectoryComplete, copyDirectory, quote, tempDir )
import CPM.Config   ( Config (..)
                    , readConfigurationWith, showCompilerVersion
                    , showConfiguration )
import CPM.PackageCache.Global ( acquireAndInstallPackage
                               , GlobalCache, readGlobalCache, allPackages
                               , checkoutPackage
                               , installFromZip, installedPackageDir
                               , uninstallPackage, packageInstalled )
import CPM.Package
import CPM.Package.Helpers ( cleanPackage, getLocalPackageSpec
                           , renderPackageInfo, installPackageSourceTo )
import CPM.Resolution ( isCompatibleToCompiler, showResult )
import CPM.Repository ( Repository, findVersion, listPackages
                      , findAllVersions, findLatestVersion
                      , useUpdateHelp, searchPackages, cleanRepositoryCache
                      , readPackageFromRepository )
import CPM.Repository.Update ( addPackageToRepository, updateRepository )
import CPM.Repository.Select
import CPM.PackageCache.Runtime ( dependencyPathsSeparate, writePackageConfig )
import CPM.PackageCopy
import CPM.Diff.API as APIDiff
import qualified CPM.Diff.Behavior as BDiff
import CPM.ConfigPackage        ( packagePath )

-- Banner of this tool:
cpmBanner :: String
cpmBanner = unlines [bannerLine, bannerText, bannerLine]
 where
<<<<<<< HEAD
  bannerText =
    "Curry Package Manager <curry-lang.org/tools/cpm> (version of 04/11/2020)"
  bannerLine = take (length bannerText) (repeat '-')
=======
 bannerText =
  "Curry Package Manager <curry-language.org/tools/cpm> (version of 15/03/2019)"
 bannerLine = take (length bannerText) (repeat '-')
>>>>>>> a3743c49

main :: IO ()
main = do
  args <- getArgs
  parseResult <- return $ parse (unwords args) (optionParser args) "cypm"
  case parseResult of
    Left err -> do putStrLn cpmBanner
                   putStrLn err
                   --putStrLn "(use option -h for usage information)"
                   exitWith 1
    Right  r -> case applyParse r of
      Left err   -> do putStrLn cpmBanner
                       --printUsage "cypm" 80 (optionParser args)
                       putStrLn err
                       exitWith 1
      Right opts -> runWithArgs opts

runWithArgs :: Options -> IO ()
runWithArgs opts = do
<<<<<<< HEAD
  setLogLevel $ optLogLevel opts
  setWithShowTime (optWithTime opts)
  debugMessage "Reading CPM configuration..."
  config <- readConfigurationWith (optDefConfig opts) >>= \c ->
   case c of
    Left err -> do errorMessage $ "Error reading .cpmrc settings: " ++ err
                   exitWith 1
    Right c' -> return c'
  debugMessage ("Current configuration:\n" ++ showConfiguration config)
  runELM $ case optCommand opts of
    NoCommand   -> failELM "NoCommand"
    Config    o -> configCmd    o config
    Update    o -> updateCmd    o config
    Compiler  o -> curryCmd     o config
    Exec      o -> execCmd      o config
    Doc       o -> docCmd       o config
    Test      o -> testCmd      o config
    Uninstall o -> uninstallCmd o config
    Deps      o -> depsCmd      o config
    PkgInfo   o -> infoCmd      o config
    Link      o -> linkCmd      o config
    Add       o -> addCmd       o config
    New       o -> newCmd       o
    List      o -> listCmd      o config
    Search    o -> searchCmd    o config
    Upgrade   o -> upgradeCmd   o config
    Diff      o -> diffCmd      o config
    Checkout  o -> checkoutCmd  o config
    Install   o -> installCmd   o config
    Upload    o -> uploadCmd    o config
    Clean       -> cleanPackage config Info
=======
  ((ll, _), (msgs, result)) <-
    runErrorLogger' (optLogLevel opts) (optWithTime opts) $ do
      debugMessage "Reading CPM configuration..."
      config <- readConfigurationWith (optDefConfig opts) >>= \c ->
       case c of
        Left err -> do errorMessage $ "Error reading .cpmrc settings: " ++ err
                       liftIOErrorLogger $ exitWith 1
        Right c' -> return c'
      debugMessage ("Current configuration:\n" ++ showConfiguration config)
      case optCommand opts of
        NoCommand   -> fail "NoCommand"
        Config o    -> configCmd   o config
        Update o    -> updateCmd   o config
        Compiler o  -> compiler    o config
        Exec o      -> execCmd     o config
        Doc  o      -> docCmd      o config
        Test o      -> testCmd     o config
        Uninstall o -> uninstall   o config
        Deps o      -> depsCmd     o config
        PkgInfo   o -> infoCmd     o config
        Link o      -> linkCmd     o config
        Add  o      -> addCmd      o config
        New o       -> newPackage  o
        List      o -> listCmd     o config
        Search    o -> searchCmd   o config
        Upgrade   o -> upgradeCmd  o config
        Diff      o -> diffCmd     o config
        Checkout  o -> checkoutCmd o config
        Install   o -> installCmd  o config
        Upload    o -> uploadCmd   o config
        Clean       -> cleanPackage config Info
  mapM (showLogEntry ll) msgs
  let allOk =  all (levelGte Info) (map logLevelOf msgs) &&
               either (\le -> levelGte Info (logLevelOf le))
                      (const True)
                      result
  exitWith (if allOk then 0 else 1)
 where runErrorLogger' a b c = runErrorLogger c a b
>>>>>>> a3743c49

-- The global options of CPM.
data Options = Options
  { optLogLevel  :: LogLevel
  , optDefConfig :: [(String,String)]
  , optWithTime  :: Bool
  , optCommand   :: Command }

-- The default options: no command, no timing, info log level
defaultOptions :: Options
defaultOptions = Options Info [] False NoCommand

<<<<<<< HEAD
data Command 
=======
data Command
>>>>>>> a3743c49
  = NoCommand
  | Config     ConfigOptions
  | Deps       DepsOptions
  | Checkout   CheckoutOptions
  | Install    InstallOptions
  | Uninstall  UninstallOptions
  | PkgInfo    InfoOptions
  | Compiler   ExecOptions
  | Update     UpdateOptions
  | List       ListOptions
  | Search     SearchOptions
  | Upgrade    UpgradeOptions
  | Link       LinkOptions
  | Add        AddOptions
  | Exec       ExecOptions
  | Doc        DocOptions
  | Test       TestOptions
  | Diff       DiffOptions
  | New        NewOptions
  | Clean
  | Upload     UploadOptions

data ConfigOptions = ConfigOptions
  { configAll :: Bool  -- show also installed packages?
  }

data DepsOptions = DepsOptions
  { depsPath :: Bool  -- show CURRYPATH only?
  }

data CheckoutOptions = CheckoutOptions
  { coPackage    :: String
  , coVersion    :: Maybe Version
  , coPrerelease :: Bool }

data InstallOptions = InstallOptions
  { instTarget     :: Maybe String
  , instVersion    :: Maybe Version
  , instPrerelease :: Bool
  , instExecutable :: Bool
  , instExecOnly   :: Bool }

data UninstallOptions = UninstallOptions
  { uninstPackage :: Maybe String
  , uninstVersion :: Maybe Version }

data InfoOptions = InfoOptions
  { infoPackage :: Maybe String
  , infoVersion :: Maybe Version
  , infoAll     :: Bool
  , infoPlain   :: Bool  -- plain output, no bold/color
  }

data ListOptions = ListOptions
  { listVers :: Bool   -- list all versions of each package
  , listCSV  :: Bool   -- list in CSV format
  , listCat  :: Bool   -- list all categories
  }

data SearchOptions = SearchOptions
  { searchQuery  :: String -- the term to search for
  , searchModule :: Bool   -- search for some module?
  , searchExec   :: Bool   -- search for some executable?
  }

data UpgradeOptions = UpgradeOptions
  { upgrTarget :: Maybe String }

data LinkOptions = LinkOptions
  { lnkSource :: String }

data AddOptions = AddOptions
  { addPackage    :: Bool
  , addDependency :: Bool
  , addSource     :: String
  , forceAdd      :: Bool
  }

data NewOptions = NewOptions
  { projectName :: String }

data UpdateOptions = UpdateOptions
<<<<<<< HEAD
  { indexURLs     :: [String]   -- the URLs of additional index repositories
  , cleanCache    :: Bool       -- clean also repository cache?
  , downloadIndex :: Bool       -- download the index repository?
  , useRepoCache  :: Bool       -- use repository cache to create repository DB?
  , writeCSV      :: Bool       -- write also a CSV file of the repository DB?
=======
  { indexURLs :: [String]   -- the URLs of additional index repositories
  , cleanCache :: Bool      -- clean also repository cache?
>>>>>>> a3743c49
  }

data UploadOptions = UploadOptions
  { setTag      :: Bool  -- set the tag in the current repository?
  , forceUpdate :: Bool  -- force update if package with same version exists
  }

data ExecOptions = ExecOptions
  { exeCommand :: String   -- the command to be executed
  }

data DocOptions = DocOptions
  { docDir        :: Maybe String    -- documentation directory
  , docModules    :: Maybe [String]  -- modules to be documented
  , docReadme     :: Bool            -- generate README as HTML
  , docPrograms   :: Bool            -- generate documentation for programs
  , docManual     :: Bool            -- generate manual (if specified)
  , docGenImports :: Bool            -- generate documentation for imported pkgs
                                     -- (otherwise, use their standard docs)
  , docPackageURL :: String          -- the URL prefix where all repository
                                     -- packages are documented
}

data TestOptions = TestOptions
  { testModules   :: Maybe [String]  -- modules to be tested
  , testSafe      :: Bool            -- safe test? (no scripts, no I/O props)
  , testFile      :: String          -- file to write test statistics as CSV
  , testCheckOpts :: [String]        -- additional options passed to CurryCheck
  }

data DiffOptions = DiffOptions
  { diffVersion   :: Maybe Version   -- version to be compared
  , diffModules   :: Maybe [String]  -- modules to be compared
  , diffAPI       :: Bool            -- check API equivalence
  , diffBehavior  :: Bool            -- test behavior equivalence
  , diffGroundEqu :: Bool            -- test ground equivalence only
  , diffUseAna    :: Bool            -- use termination analysis for safe tests
  }

configOpts :: Options -> ConfigOptions
configOpts s = case optCommand s of
  Config opts -> opts
  _           -> ConfigOptions False

depsOpts :: Options -> DepsOptions
depsOpts s = case optCommand s of
  Deps opts -> opts
  _         -> DepsOptions False

checkoutOpts :: Options -> CheckoutOptions
checkoutOpts s = case optCommand s of
  Checkout opts -> opts
  _             -> CheckoutOptions "" Nothing False

installOpts :: Options -> InstallOptions
installOpts s = case optCommand s of
  Install opts -> opts
  _            -> InstallOptions Nothing Nothing False True False

uninstallOpts :: Options -> UninstallOptions
uninstallOpts s = case optCommand s of
  Uninstall opts -> opts
  _              -> UninstallOptions Nothing Nothing

infoOpts :: Options -> InfoOptions
infoOpts s = case optCommand s of
  PkgInfo opts -> opts
  _            -> InfoOptions Nothing Nothing False False

listOpts :: Options -> ListOptions
listOpts s = case optCommand s of
  List opts -> opts
  _         -> ListOptions False False False

searchOpts :: Options -> SearchOptions
searchOpts s = case optCommand s of
  Search opts -> opts
  _           -> SearchOptions "" False False

upgradeOpts :: Options -> UpgradeOptions
upgradeOpts s = case optCommand s of
  Upgrade opts -> opts
  _            -> UpgradeOptions Nothing

linkOpts :: Options -> LinkOptions
linkOpts s = case optCommand s of
  Link opts -> opts
  _         -> LinkOptions ""

addOpts :: Options -> AddOptions
addOpts s = case optCommand s of
  Add opts -> opts
  _        -> AddOptions False False "" False

newOpts :: Options -> NewOptions
newOpts s = case optCommand s of
  New opts -> opts
  _        -> NewOptions ""

updateOpts :: Options -> UpdateOptions
updateOpts s = case optCommand s of
  Update opts -> opts
<<<<<<< HEAD
  _           -> UpdateOptions [] True True True False
=======
  _           -> UpdateOptions [] True
>>>>>>> a3743c49

uploadOpts :: Options -> UploadOptions
uploadOpts s = case optCommand s of
  Upload opts -> opts
  _           -> UploadOptions True False

execOpts :: Options -> ExecOptions
execOpts s = case optCommand s of
  Exec opts -> opts
  _         -> ExecOptions ""

docOpts :: Options -> DocOptions
docOpts s = case optCommand s of
  Doc opts -> opts
  _        -> DocOptions Nothing Nothing True True True False defaultBaseDocURL

-- The default URL prefix where all repository packages are documented.
-- Can be overwritten with a doc command option.
defaultBaseDocURL :: String
defaultBaseDocURL = "https://www-ps.informatik.uni-kiel.de/~cpm/DOC"


testOpts :: Options -> TestOptions
testOpts s = case optCommand s of
  Test opts -> opts
  _         -> TestOptions Nothing False "" []

diffOpts :: Options -> DiffOptions
diffOpts s = case optCommand s of
  Diff opts -> opts
  _         -> DiffOptions Nothing Nothing True True False True

readLogLevel :: String -> Either String LogLevel
readLogLevel s = case map toLower s of
  "debug" -> Right Debug
  "info"  -> Right Info
  "quiet" -> Right Quiet
  _       -> Left $ "Illegal verbosity value: " ++ s

readRcOption :: String -> Either String (String,String)
readRcOption s =
  let (option,value) = break (=='=') s
  in if null value then Left $ "Error in option definition: '=' missing"
                   else Right $ (option, tail value)

readVersion' :: String -> Either String Version
readVersion' s = case readVersion s of
  Nothing -> Left $ "'" ++ s ++ "' is not a valid version"
  Just  v -> Right v

applyEither :: [Options -> Either String Options] -> Options
            -> Either String Options
applyEither [] z = Right z
applyEither (f:fs) z = case f z of
  Left err -> Left err
  Right z' -> applyEither fs z'

applyParse :: [Options -> Either String Options] -> Either String Options
applyParse fs = applyEither fs defaultOptions

(>.>) :: Either String a -> (a -> b) -> Either String b
a >.> f = case a of
  Left err -> Left err
  Right  v -> Right $ f v

optionParser :: [String] -> ParseSpec (Options -> Either String Options)
optionParser allargs = optParser
  (   option (\s a -> readLogLevel s >.> \ll -> a { optLogLevel = ll })
       (  long "verbosity"
       <> short "v"
       <> metavar "LEVEL"
       <> help "Log level for the application. Valid values: info|debug|quiet" )
  <.> option (\s a -> readRcOption s >.> \kv ->
                      a { optDefConfig = optDefConfig a ++ [kv] })
        (  long "define"
        <> short "d"
        <> metavar "DEFINITION"
        <> help "Overwrite definition of cpmrc file with 'option=value'." )
  <.> flag (\a -> Right $ a { optWithTime = True })
        (  long "time"
        <> short "t"
        <> help "Show elapsed time with every log output" )
  <.> commands (metavar "COMMAND")
        (   command "config"
                    (help "Show current configuration of CPM")
                    (\a -> Right $ a { optCommand = Config (configOpts a) })
                    configArgs
        <|> command "checkout" (help "Checkout a package.") Right
                    (checkoutArgs Checkout)
        <|> command "install" (help "Install a package with its dependencies.")
                     (\a -> Right $ a { optCommand = Install (installOpts a) })
                     installArgs
        <|> command "uninstall" (help "Uninstall a package")
                 (\a -> Right $ a { optCommand = Uninstall (uninstallOpts a) })
                 uninstallArgs
        <|> command "deps" (help "Calculate dependencies")
                           (\a -> Right $ a { optCommand = Deps (depsOpts a) })
                           depsArgs
        <|> command "clean" (help "Clean the current package")
                            (\a -> Right $ a { optCommand = Clean }) []
        <|> command "new" (help "Create a new package") Right newArgs
        <|> command "update"
                    (help "Update the package index")
                    (\a -> Right $ a { optCommand = Update (updateOpts a) })
                    updateArgs
        <|> command "curry"
           (help "Load package spec and start Curry with correct dependencies.")
                 (\a -> Right $ a { optCommand = Compiler (execOpts a) })
                 curryArgs
        <|> command "exec"
                    (help "Execute a command with the CURRYPATH set")
                    (\a -> Right $ a { optCommand = Exec (execOpts a) })
                    execArgs
        <|> command "info" (help "Print package information")
                    (\a -> Right $ a { optCommand = PkgInfo (infoOpts a) })
                    infoArgs
        <|> command "doc"
           (help "Generation documentation for current package (with CurryDoc)")
                    (\a -> Right $ a { optCommand = Doc (docOpts a) })
                    docArgs
        <|> command "test" (help "Test the current package (with CurryCheck)")
                    (\a -> Right $ a { optCommand = Test (testOpts a) })
                    testArgs
        <|> command "diff"
                    (help "Diff the current package against another version")
                    (\a -> Right $ a { optCommand = Diff (diffOpts a) })
                    diffArgs
        <|> command "list" (help "List all packages of the repository")
                    (\a -> Right $ a { optCommand = List (listOpts a) })
                    listArgs
        <|> command "search" (help "Search the package repository") Right
                    searchArgs
        <|> command "upgrade" (help "Upgrade one or more packages")
                    (\a -> Right $ a { optCommand = Upgrade (upgradeOpts a) })
                    upgradeArgs
        <|> command "link" (help "Link a package to the local cache") Right
                    linkArgs
        <|> command "add"
              (help "Add a package (as dependency or to the local repository)")
              Right
              addArgs
        <|> command "upload"
                    (help "Upload current package to package server")
                    (\a -> Right $ a { optCommand = Upload (uploadOpts a) })
                    uploadArgs
        ) )
 where
  configArgs =
    flag (\a -> Right $ a { optCommand = Config (configOpts a)
                                                { configAll = True } })
         (  short "a"
         <> long "all"
         <> help "Show also names of installed packages"
         <> optional )

  depsArgs =
    flag (\a -> Right $ a { optCommand = Deps (depsOpts a)
                                              { depsPath = True } })
         (  short "p"
         <> long "path"
         <> help "Show value of CURRYPATH only"
         <> optional )

  checkoutArgs cmd =
        arg (\s a -> Right $ a { optCommand = cmd (checkoutOpts a)
                                                  { coPackage = s } })
          (  metavar "PACKAGE"
          <> help "The package name" )
    <.> arg (\s a -> readVersion' s >.> \v ->
                     a { optCommand = cmd (checkoutOpts a)
                                          { coVersion = Just v } })
          (  metavar "VERSION"
          <> help "The package version"
          <> optional)
    <.> flag (\a -> Right $ a { optCommand = cmd (checkoutOpts a)
                                                 { coPrerelease = True } })
          (  short "p"
          <> long "pre"
          <> help "Try pre-release versions when searching for newest version.")

  installArgs =
        arg (\s a -> Right $ a { optCommand = Install (installOpts a)
                                                      { instTarget = Just s } })
          (  metavar "TARGET"
          <> help "A package name or the path to a file"
          <> optional)
    <.> arg (\s a -> readVersion' s >.> \v ->
             a { optCommand = Install (installOpts a) { instVersion = Just v } })
          (  metavar "VERSION"
          <> help "The package version"
          <> optional)
    <.> flag (\a -> Right $ a { optCommand = Install (installOpts a)
                                               { instPrerelease = True } })
          (  short "p"
          <> long "pre"
          <> help "Try pre-release versions when searching for newest version.")
    <.> flag (\a -> Right $ a { optCommand = Install (installOpts a)
                                               { instExecutable = False } })
          (  short "n"
          <> long "noexec"
          <> help "Do not install executable.")
    <.> flag (\a -> Right $ a { optCommand = Install (installOpts a)
                                               { instExecOnly = True } })
          (  short "x"
          <> long "exec"
          <> help "Install executable only (do not re-install dependencies).")

  uninstallArgs =
        arg (\s a -> Right $ a { optCommand =
             Uninstall (uninstallOpts a) { uninstPackage = Just s } })
          (  metavar "PACKAGE"
          <> help "The package to be uninstalled"
          <> optional)
    <.> arg (\s a -> readVersion' s >.> \v ->
                     a { optCommand = Uninstall (uninstallOpts a)
                                                { uninstVersion = Just v } })
          (  metavar "VERSION"
          <> help "The version to be uninstalled"
          <> optional)

  newArgs =
   arg (\s a -> Right $ a { optCommand = New (newOpts a)
                                             { projectName = s } })
       (  metavar "PROJECT"
       <> help "The name of the new project" )

  curryArgs =
    rest (\_ a -> Right $ a { optCommand = Compiler (execOpts a)
                                            { exeCommand = unwords remargs } })
         (  metavar "ARGS"
         <> help "The options to pass to the compiler"
         <> optional )
    where
     remargs = tail (snd (break (=="curry") allargs))

  updateArgs =
    option (\s a -> let opts = updateOpts a
                    in Right $ a { optCommand = Update opts
                                     { indexURLs = s : indexURLs opts } })
         (  short "u"
         <> long "url"
         <> metavar "URL"
         <> help "URL of the central package index" )
    <.> flag (\a -> Right $ a { optCommand = Update (updateOpts a)
                                               { cleanCache = False } })
             (  short "c"
<<<<<<< HEAD
             <> long "clean"
             <> help "Do not clean global package cache" )
    <.> flag (\a -> Right $ a { optCommand = Update (updateOpts a)
                                               { downloadIndex = False } })
             (  short "d"
             <> long "download"
             <> help "Do not download the global repository index" )
    <.> flag (\a -> Right $ a { optCommand = Update (updateOpts a)
                                               { useRepoCache = False } })
             (  short "n"
             <> long "nocache"
             <> help "Do not download global repository cache files" )
    <.> flag (\a -> Right $ a { optCommand = Update (updateOpts a)
                                               { writeCSV = True } })
             (  short "w"
             <> long "writecsv"
             <> help "Write also a CSV file of the cache database" )
=======
             <> long "cache"
             <> help "Do not clean global package cache" )
>>>>>>> a3743c49

  uploadArgs =
       flag (\a -> Right $ a { optCommand =
                                 Upload (uploadOpts a) { setTag = False } })
            (  short "t"
            <> long "notagging"
            <> help "Do not tag git repository with current version" )
   <.> flag (\a -> Right $ a { optCommand =
                                 Upload (uploadOpts a) { forceUpdate = True } })
            (  short "f"
            <> long "force"
            <> help "Force, i.e., overwrite existing package version" )

  execArgs =
    rest (\_ a -> Right $ a { optCommand = Exec (execOpts a)
                                            { exeCommand = unwords remargs } })
         (  metavar "CMD"
         <> help "The command to be executed."
         <> optional )
    where
     remargs = tail (snd (break (=="exec") allargs))

  infoArgs =
        arg (\s a -> Right $ a { optCommand = PkgInfo (infoOpts a)
                                                { infoPackage = Just s } })
          (  metavar "PACKAGE"
          <> help ("The package name. If no name is specified, CPM tries " ++
                   "to read a package specification in the current directory.")
          <> optional)
    <.> arg (\s a -> readVersion' s >.> \v -> a
                                 { optCommand = PkgInfo (infoOpts a)
                                                  { infoVersion = Just v } })
          (  metavar "VERSION"
          <> help ("The package version. If no version is specified, " ++
                   "CPM uses the latest version of the specified package.")
          <> optional )
    <.> flag (\a -> Right $ a { optCommand = PkgInfo (infoOpts a)
                                               { infoAll = True } })
          (  short "a"
          <> long "all"
          <> help "Show all infos" )
    <.> flag (\a -> Right $ a { optCommand = PkgInfo (infoOpts a)
                                               { infoPlain = True } })
          (  short "p"
          <> long "plain"
          <> help "Plain output (no control characters for bold or colors)"
          <> optional )

  docArgs =
    option (\s a -> Right $ a { optCommand =
                                  Doc (docOpts a) { docDir = Just s } })
          (  long "docdir"
          <> short "d"
          <> help "The documentation directory (default: 'cdoc')"
          <> optional )
    <.>
    option (\s a -> Right $ a { optCommand = Doc (docOpts a)
                                      { docModules = Just $ splitOn "," s } })
          (  long "modules"
          <> short "m"
          <> help ("The modules to be documented, " ++
                   "separate multiple modules by comma")
          <> optional )
    <.> flag (\a -> Right $ a { optCommand = Doc (docOpts a)
                                  { docManual = False, docPrograms = False } })
          (  short "r"
          <> long "readme"
          <> help "Generate only README as HTML"
          <> optional )
    <.> flag (\a -> Right $ a { optCommand = Doc (docOpts a)
                                  { docManual = False, docReadme = False } })
          (  short "p"
          <> long "programs"
          <> help "Generate only program documentation (with CurryDoc)"
          <> optional )
    <.> flag (\a -> Right $ a { optCommand = Doc (docOpts a)
                                  { docPrograms = False, docReadme = False } })
          (  short "t"
          <> long "text"
          <> help "Generate only manual (according to package specification)"
          <> optional )
    <.> flag (\a -> Right $ a { optCommand = Doc (docOpts a)
                                               { docGenImports = True } })
          (  short "f"
          <> long "full"
          <> help "Generate full program documentation (i.e., also imported packages)"
          <> optional )
    <.> option (\s a -> Right $ a { optCommand =
                                      Doc (docOpts a) { docPackageURL = s } })
          (  long "url"
          <> short "u"
          <> help ("The URL prefix where all repository packages are " ++
                   "documented. Default: " ++ defaultBaseDocURL)
          <> optional )

  testArgs =
    option (\s a -> Right $ a { optCommand = Test (testOpts a)
                                      { testModules = Just $ splitOn "," s } })
          (  long "modules"
          <> short "m"
          <> help "The modules to be tested, separate multiple modules by comma"
          <> optional )
    <.>
    flag (\a -> Right $ a { optCommand =
                              Test (testOpts a) { testSafe = True } })
         (  short "s"
         <> long "safe"
         <> help "Safe test mode (no script tests, no I/O tests)"
         <> optional )
    <.>
    option (\s a -> Right $ a { optCommand =
                                  Test (testOpts a) { testFile = s } })
          (  long "file"
          <> short "f"
          <> help "File to store test statistics in CSV format"
          <> optional )
    <.>
    option (\s a -> Right $ a { optCommand =
                                  Test (testOpts a) { testCheckOpts =
                                            s : testCheckOpts (testOpts a) } })
          (  long "option"
          <> short "o"
          <> help "Option passed to CurryCheck (without prefix '--'!)"
          <> optional )

  diffArgs =
       arg (\s a -> readVersion' s >.> \v ->
                 a { optCommand = Diff (diffOpts a) { diffVersion = Just v } })
           (  metavar "VERSION"
           <> help ("The other package version. If no version is specified, " ++
                    "CPM diffs against the latest repository version.")
           <> optional )
   <.> option (\s a -> Right $ a { optCommand = Diff (diffOpts a)
                                     { diffModules = Just $ splitOn "," s } })
         (  long "modules"
         <> short "m"
         <> help "The modules to compare, separate multiple modules by comma"
         <> optional )
   <.> flag (\a -> Right $ a { optCommand = Diff (diffOpts a)
                          { diffAPI = True, diffBehavior = False } })
         (  long "api-only"
         <> short "a"
         <> help "Diff only the API")
   <.> flag (\a -> Right $ a { optCommand = Diff (diffOpts a)
                          { diffAPI = False, diffBehavior = True } })
         (  long "behavior-only"
         <> short "b"
         <> help "Diff only the behavior")
   <.> flag (\a -> Right $ a { optCommand = Diff (diffOpts a)
                                                   { diffGroundEqu = True } })
         (  long "ground"
         <> short "g"
         <> help "Check ground equivalence only when comparing behavior")
   <.> flag (\a -> Right $ a { optCommand = Diff (diffOpts a)
                                                   { diffUseAna = False } })
         (  long "unsafe"
         <> short "u"
         <> help
         "Do not use automatic termination analysis for safe behavior checking")

  listArgs =
        flag (\a -> Right $ a { optCommand =
                                  List (listOpts a) { listVers = True } })
          (  short "v"
          <> long "versions"
          <> help "Show all versions" )
    <.> flag (\a -> Right $ a { optCommand =
                                  List (listOpts a) { listCSV = True } })
          (  short "t"
          <> long "csv"
          <> help "Show in CSV table format" )
    <.> flag (\a -> Right $ a { optCommand =
                                  List (listOpts a) { listCat = True } })
          (  short "c"
          <> long "category"
          <> help "Show all categories" )

  searchArgs =
        flag (\a -> Right $ a { optCommand = Search (searchOpts a)
                                               { searchModule = True } })
             (  short "m"
             <> long "module"
             <> help "Search for an exported module" )
    <.> flag (\a -> Right $ a { optCommand = Search (searchOpts a)
                                               { searchExec = True } })
             (  short "x"
             <> long "exec"
             <> help "Search for the name of an executable" )
    <.> arg (\s a -> Right $ a { optCommand = Search (searchOpts a)
                                                { searchQuery = s } })
            (  metavar "QUERY"
            <> help "The search term" )

  upgradeArgs =
    arg (\s a -> Right $ a { optCommand = Upgrade (upgradeOpts a)
                                            { upgrTarget = Just s } })
        (  metavar "PACKAGE"
        <> help "The package to upgrade"
        <> optional )

  linkArgs =
    arg (\s a -> Right $ a { optCommand = Link (linkOpts a) { lnkSource = s } })
        (  metavar "SOURCE"
        <> help "The directory to link" )

  addArgs =
       flag (\a -> Right $ a { optCommand =
                                 Add (addOpts a) { addPackage = True } })
            (  short "p"
            <> long "package"
            <> help "Add a local package to the local repository" )
   <.> flag (\a -> Right $ a { optCommand =
                                 Add (addOpts a) { addDependency = True } })
            (  short "d"
            <> long "dependency"
            <> help "Add only dependency to the current package" )
   <.> flag (\a -> Right $ a { optCommand =
                                 Add (addOpts a) { forceAdd = True } })
            (  short "f"
            <> long "force"
            <> help "Force, i.e., overwrite existing package" )
   <.> arg (\s a -> Right $ a { optCommand =
                                  Add (addOpts a) { addSource = s } })
         (  metavar "PACKAGE"
         <> help "The package name (or directory for option '-p') to be added" )

-- Check if operating system executables we depend on are present on the
-- current system. Since this takes some time, it is only checked with
-- the `update` command.
checkRequiredExecutables :: ErrorLogger ()
checkRequiredExecutables = do
  debugMessage "Checking whether all required executables can be found..."
  missingExecutables <- liftIOErrorLogger $ checkExecutables listOfExecutables
  unless (null missingExecutables) $ do
    errorMessage $ "The following programs could not be found on the PATH " ++
                   "(they are required for CPM to work):\n" ++
                   intercalate ", " missingExecutables
    liftIOErrorLogger $ exitWith 1
  debugMessage "All required executables found."
 where
  listOfExecutables =
    [ "curl"
    , "git"
    , "unzip"
    , "tar"
    , "cp"
    , "rm"
    , "ln"
    , "readlink" ]

checkExecutables :: [String] -> IO [String]
checkExecutables executables = do
  present <- mapM fileInPath executables
  return $ map fst $ filter (not . snd) (zip executables present)

------------------------------------------------------------------------------
-- `config` command: show current CPM configuration
<<<<<<< HEAD
configCmd :: ConfigOptions -> Config -> ErrorLoggerIO ()
configCmd opts cfg
  | configAll opts
  = do repo <- execIO $ getBaseRepository cfg
       gc   <- readGlobalCache cfg repo
       putStrLnELM configS
       putStrLnELM "Installed packages:\n"
       putStrLnELM $ unwords . sortBy (<=) . map packageId . allPackages $ gc
  | otherwise
  = putStrLnELM configS
=======
configCmd :: ConfigOptions -> Config -> ErrorLogger ()
configCmd opts cfg
  | configAll opts = do
      repo <- getBaseRepository cfg
      gc <- readGlobalCache cfg repo
      liftIOErrorLogger $ do
        putStrLn configS
        putStrLn "Installed packages:\n"
        putStrLn (unwords (map packageId (allPackages gc)))
  | otherwise = liftIOErrorLogger $ putStrLn configS
>>>>>>> a3743c49
 where
  configS = unlines
             [cpmBanner, "Current configuration:", "", showConfiguration cfg]

------------------------------------------------------------------------------
-- `update` command:
<<<<<<< HEAD
updateCmd :: UpdateOptions -> Config -> ErrorLoggerIO ()
updateCmd opts cfg = do
  let cfg' = cfg { packageIndexURLs = indexURLs opts ++ packageIndexURLs cfg }
  execIO checkRequiredExecutables
  updateRepository cfg' (cleanCache opts) (downloadIndex opts)
                        (useRepoCache opts) (writeCSV opts)

------------------------------------------------------------------------------
-- `deps` command:
depsCmd :: DepsOptions -> Config -> ErrorLoggerIO ()
depsCmd opts cfg = do
  specDir <- getLocalPackageSpec cfg "."
  pkg     <- loadPackageSpecELM specDir
  checkCompiler cfg pkg
  if depsPath opts -- show CURRYPATH only?
    then do loadpath <- getCurryLoadPath cfg specDir
            putStrLnELM loadpath
    else do result <- resolveDependencies cfg specDir
            putStrLnELM (showResult result)

------------------------------------------------------------------------------
-- `info` command:
infoCmd :: InfoOptions -> Config -> ErrorLoggerIO ()
infoCmd (InfoOptions Nothing (Just _) _ _) _ =
  failELM "Must specify package name"
infoCmd (InfoOptions Nothing Nothing allinfos plain) cfg = do
  specDir <- getLocalPackageSpec cfg "."
  p       <- loadPackageSpecELM specDir
  printInfo cfg allinfos plain p
infoCmd (InfoOptions (Just pkgname) Nothing allinfos plain) cfg = do
  pkgs <- execIO $ getAllPackageVersions cfg pkgname False
=======
updateCmd :: UpdateOptions -> Config -> ErrorLogger ()
updateCmd opts cfg = do
  let cfg' = if null (indexURLs opts)
               then cfg
               else cfg { packageIndexURL = head (indexURLs opts) }
                    -- TODO: allow merging from several package indices
  checkRequiredExecutables
  updateRepository cfg' (cleanCache opts)

------------------------------------------------------------------------------
-- `deps` command:
depsCmd :: DepsOptions -> Config -> ErrorLogger ()
depsCmd opts cfg = do
  specDir <- getLocalPackageSpec cfg "."
  pkg <- loadPackageSpec specDir
  liftIOErrorLogger $ checkCompiler cfg pkg
  if depsPath opts -- show CURRYPATH only?
    then do loadpath <- getCurryLoadPath cfg specDir
            liftIOErrorLogger $ putStrLn loadpath
    else do result <- resolveDependencies cfg specDir
            liftIOErrorLogger $ putStrLn (showResult result)

------------------------------------------------------------------------------
-- `info` command:
infoCmd :: InfoOptions -> Config -> ErrorLogger ()
infoCmd (InfoOptions Nothing (Just _) _ _) _ =
  fail "Must specify package name"
infoCmd (InfoOptions Nothing Nothing allinfos plain) cfg =
  getLocalPackageSpec cfg "." >>= \specDir ->
  loadPackageSpec specDir >>= \p ->
  liftIOErrorLogger (printInfo cfg allinfos plain p)
infoCmd (InfoOptions (Just pkgname) Nothing allinfos plain) cfg =
  getAllPackageVersions cfg pkgname False >>= \pkgs ->
>>>>>>> a3743c49
  case pkgs of
    [] -> packageNotFoundFailure pkgname
    ps -> case filter (isCompatibleToCompiler cfg) ps of
           [] -> let lvers = showVersion (version (head ps))
                 in compatPackageNotFoundFailure cfg pkgname
                      ("Use 'info " ++ pkgname ++ " " ++ lvers ++
                       "' to print info about the latest version.")
<<<<<<< HEAD
           (rp:_) -> do p <- toELM $ readPackageFromRepository cfg rp
                        printInfo cfg allinfos plain p
infoCmd (InfoOptions (Just pkgname) (Just v) allinfos plain) cfg = do
  mbpkg <- execIO $ getPackageVersion cfg pkgname v
  case mbpkg of
    Nothing -> packageNotFoundFailure $ pkgname ++ "-" ++ showVersion v
    Just rp -> do p <- toELM $ readPackageFromRepository cfg rp
                  printInfo cfg allinfos plain p

printInfo :: Config -> Bool -> Bool -> Package -> ErrorLoggerIO ()
printInfo cfg allinfos plain pkg = do
  isinstalled <- execIO $ packageInstalled cfg pkg
  putStrLnELM $ renderPackageInfo allinfos plain isinstalled pkg
=======
           (rp:_) -> readPackageFromRepository cfg rp >>= \p ->
                     liftIOErrorLogger (printInfo cfg allinfos plain p)
infoCmd (InfoOptions (Just pkgname) (Just v) allinfos plain) cfg =
  getPackageVersion cfg pkgname v >>= \mbpkg ->
  case mbpkg of
    Nothing -> packageNotFoundFailure $ pkgname ++ "-" ++ showVersion v
    Just rp -> readPackageFromRepository cfg rp >>=  \p ->
               liftIOErrorLogger (printInfo cfg allinfos plain p)

printInfo :: Config -> Bool -> Bool -> Package -> IO ()
printInfo cfg allinfos plain pkg =
  packageInstalled cfg pkg >>= \isinstalled ->
  putStrLn (renderPackageInfo allinfos plain isinstalled pkg)
>>>>>>> a3743c49


------------------------------------------------------------------------------
-- `checkout` command:
<<<<<<< HEAD
checkoutCmd :: CheckoutOptions -> Config -> ErrorLoggerIO ()
checkoutCmd (CheckoutOptions pkgname Nothing pre) cfg = do
 repo <- execIO $ getRepoForPackages cfg [pkgname]
=======
checkoutCmd :: CheckoutOptions -> Config -> ErrorLogger ()
checkoutCmd (CheckoutOptions pkgname Nothing pre) cfg =
 getRepoForPackages cfg [pkgname] >>= \repo ->
>>>>>>> a3743c49
 case findAllVersions repo pkgname pre of
  [] -> packageNotFoundFailure pkgname
  ps -> case filter (isCompatibleToCompiler cfg) ps of
    []    -> compatPackageNotFoundFailure cfg pkgname useUpdateHelp
<<<<<<< HEAD
    (p:_) -> do acquireAndInstallPackageWithDependencies cfg repo p
                checkoutPackage cfg p
checkoutCmd (CheckoutOptions pkgname (Just ver) _) cfg = do
 repo <- execIO $ getRepoForPackages cfg [pkgname]
 case findVersion repo pkgname ver of
  Nothing -> packageNotFoundFailure $ pkgname ++ "-" ++ showVersion ver
  Just  p -> do acquireAndInstallPackage cfg p
                checkoutPackage cfg p

installCmd :: InstallOptions -> Config -> ErrorLoggerIO ()
installCmd (InstallOptions Nothing Nothing _ instexec False) cfg = do
  pkgdir <- getLocalPackageSpec cfg "."
  cleanCurryPathCache pkgdir
  (pkg,_) <- installLocalDependencies cfg pkgdir
  execIO $ saveBaseVersionToCache cfg pkgdir
  currypath <- getCurryLoadPath cfg pkgdir
  writePackageConfig cfg pkgdir pkg currypath
  whenM instexec $ installExecutable cfg pkg
-- Install executable only:
installCmd (InstallOptions Nothing Nothing _ _ True) cfg = do
  pkgdir <- getLocalPackageSpec cfg "."
  pkg    <- loadPackageSpecELM pkgdir
  installExecutable cfg pkg
installCmd (InstallOptions (Just pkg) vers pre _ _) cfg = do
  fileExists <- execIO $ doesFileExist pkg
  if fileExists
    then toELM $ installFromZip cfg pkg
    else installApp (CheckoutOptions pkg vers pre) cfg
installCmd (InstallOptions Nothing (Just _) _ _ _) _ =
  failELM "Must specify package name"
=======
    (p:_) -> acquireAndInstallPackageWithDependencies cfg repo p >>
             checkoutPackage cfg p
checkoutCmd (CheckoutOptions pkgname (Just ver) _) cfg =
 getRepoForPackages cfg [pkgname] >>= \repo ->
 case findVersion repo pkgname ver of
  Nothing -> packageNotFoundFailure $ pkgname ++ "-" ++ showVersion ver
  Just  p -> acquireAndInstallPackageWithDependencies cfg repo p >>
             checkoutPackage cfg p

installCmd :: InstallOptions -> Config -> ErrorLogger ()
installCmd (InstallOptions Nothing Nothing _ instexec False) cfg = do
  pkgdir <- getLocalPackageSpec cfg "."
  liftIOErrorLogger $ cleanCurryPathCache pkgdir
  (pkg, _) <- installLocalDependencies cfg pkgdir
  liftIOErrorLogger $ saveBaseVersionToCache cfg pkgdir
  currypath <- getCurryLoadPath cfg pkgdir
  writePackageConfig cfg pkgdir pkg currypath
  when instexec $ installExecutable cfg pkg
-- Install executable only:
installCmd (InstallOptions Nothing Nothing _ _ True) cfg =
  getLocalPackageSpec cfg "." >>= \pkgdir ->
  loadPackageSpec pkgdir >>= \pkg ->
  installExecutable cfg pkg
installCmd (InstallOptions (Just pkg) vers pre _ _) cfg = do
  fileExists <- liftIOErrorLogger $ doesFileExist pkg
  if fileExists
    then installFromZip cfg pkg
    else installApp (CheckoutOptions pkg vers pre) cfg
installCmd (InstallOptions Nothing (Just _) _ _ _) _ =
  fail "Must specify package name"
>>>>>>> a3743c49

--- Installs the application (i.e., binary) provided by a package.
--- This is done by checking out the package into CPM's application packages
--- cache (default: $HOME/.cpm/app_packages, see APP_PACKAGE_PATH
--- in .cpmrc configuration file) and then install this package.
---
--- Internal note: the installed package should not be cleaned or removed
--- after the installation since its execution might refer (via the
--- config module) to some data stored in the package.
<<<<<<< HEAD
installApp :: CheckoutOptions -> Config -> ErrorLoggerIO ()
=======
installApp :: CheckoutOptions -> Config -> ErrorLogger ()
>>>>>>> a3743c49
installApp opts cfg = do
  let apppkgdir = appPackageDir cfg
      copname   = coPackage opts
      copkgdir  = apppkgdir </> coPackage opts
<<<<<<< HEAD
  curdir <- execIO $ getCurrentDirectory
  execIO $ removeDirectoryComplete copkgdir
  logMsg Debug $ "Change into directory " ++ apppkgdir
  inDirectoryELM apppkgdir $ do
    checkoutCmd opts cfg
    logMsg Debug ("Change into directory " ++ copkgdir)
    execIO $ setCurrentDirectory copkgdir
    pkg <- loadPackageSpecELM "."
    maybe
     (do execIO $ setCurrentDirectory curdir
         execIO $ removeDirectoryComplete copkgdir
         failELM $ "Package '" ++ name pkg ++
                   "' has no executable, nothing installed.\n" ++
                   "Hint: use 'cypm add " ++ copname ++
                   "' to add new dependency and install it.")
     (\_ -> installCmd (InstallOptions Nothing Nothing False True False) cfg)
     (executableSpec pkg)
=======
  curdir <- liftIOErrorLogger $ getCurrentDirectory
  liftIOErrorLogger $ removeDirectoryComplete copkgdir
  debugMessage ("Change into directory " ++ apppkgdir)
  inDirectoryEL apppkgdir $ do
    checkoutCmd opts cfg
    log Debug ("Change into directory " ++ copkgdir)
    liftIOErrorLogger $ setCurrentDirectory copkgdir
    pkg <- loadPackageSpec "."
    case executableSpec pkg of
      Nothing -> do liftIOErrorLogger $ setCurrentDirectory curdir
                    liftIOErrorLogger $ removeDirectoryComplete copkgdir
                    fail ("Package '" ++ name pkg ++
                            "' has no executable, nothing installed.\n" ++
                            "Hint: use 'cypm add " ++ copname ++
                            "' to add new dependency and install it.")
      Just _  -> installCmd (InstallOptions Nothing Nothing False True False) cfg
>>>>>>> a3743c49

--- Checks the compiler compatibility.
checkCompiler :: Config -> Package -> ErrorLoggerIO ()
checkCompiler cfg pkg =
  unlessM (isCompatibleToCompiler cfg pkg) $ error $
    "Current compiler '" ++ showCompilerVersion cfg ++
    "' incompatible to package specification!"

--- Installs the executable specified in the package in the
--- bin directory of CPM (compare .cpmrc).
<<<<<<< HEAD
installExecutable :: Config -> Package -> ErrorLoggerIO ()
installExecutable cfg pkg = do
  checkCompiler cfg pkg
  maybe (return ())
        (\ (PackageExecutable name mainmod eopts) -> do
           lvl <- execIO getLogLevel
           path <- execIO $ getEnviron "PATH"
           logMsg Info ("Compiling main module: " ++ mainmod)
           let (cmpname,_,_,_) = compilerVersion cfg
               cmd = unwords $
                       [":set", if levelGte Debug lvl then "v1" else "v0"
                       , maybe "" id (lookup cmpname eopts)
                       , ":load", mainmod, ":save", ":quit"]
               bindir     = binInstallDir cfg
               binexec    = bindir </> name
           curryCmd (ExecOptions cmd) cfg
           logMsg Info $ "Installing executable '" ++ name ++ "' into '" ++
                         bindir ++ "'"
           -- renaming might not work across file systems, hence we move:
           execIO $ showExecCmd (unwords ["mv", mainmod, binexec])
           checkPath path bindir
        )
        (executableSpec pkg)
=======
installExecutable :: Config -> Package -> ErrorLogger ()
installExecutable cfg pkg = do
  liftIOErrorLogger (checkCompiler cfg pkg)
  case executableSpec pkg of
    Nothing -> return ()
    Just (PackageExecutable name mainmod eopts)
            -> do lvl <- getLogLevel
                  path <- liftIOErrorLogger $ getEnv "PATH"
                  log Info ("Compiling main module: " ++ mainmod)
                  let (cmpname,_,_,_) = compilerVersion cfg
                      cmd = unwords $
                              [":set", if levelGte Debug lvl then "v1" else "v0"
                              , maybe "" id (lookup cmpname eopts)
                              , ":load", mainmod, ":save", ":quit"]
                      bindir     = binInstallDir cfg
                      binexec    = bindir </> name
                  compiler (ExecOptions cmd) cfg
                  log Info ("Installing executable '" ++ name ++ "' into '" ++
                            bindir ++ "'")
                  -- renaming might not work across file systems, hence we move:
                  showExecCmd (unwords ["mv", mainmod, binexec])
                  checkPath path bindir
>>>>>>> a3743c49
 where
  checkPath path bindir =
    if bindir `elem` splitSearchPath path
      then return ()
<<<<<<< HEAD
      else logMsg Info $
             "It is recommended to add '" ++bindir++ "' to your path!"


uninstallCmd :: UninstallOptions -> Config -> ErrorLoggerIO ()
uninstallCmd (UninstallOptions (Just pkgname) (Just ver)) cfg =
=======
      else log Info $ "It is recommended to add '" ++bindir++ "' to your path!"


uninstall :: UninstallOptions -> Config -> ErrorLogger ()
uninstall (UninstallOptions (Just pkgname) (Just ver)) cfg =
>>>>>>> a3743c49
  uninstallPackage cfg pkgname ver
--- uninstalls an application (i.e., binary) provided by a package:
uninstallCmd (UninstallOptions (Just pkgname) Nothing) cfg = do
  let copkgdir  = appPackageDir cfg </> pkgname
<<<<<<< HEAD
  codirexists <- execIO $ doesDirectoryExist copkgdir
  if codirexists
    then do
      pkg <- loadPackageSpecELM copkgdir
      uninstallPackageExecutable cfg pkg
      execIO $ removeDirectoryComplete copkgdir
      logMsg Info ("Package '" ++ pkgname ++
                   "' uninstalled from application package cache.")
    else failELM $
           "Cannot find executable installed for package '" ++ pkgname ++ "'."
uninstallCmd (UninstallOptions Nothing (Just _)) _ =
  logMsg Error "Please provide a package and version number!"
uninstallCmd (UninstallOptions Nothing Nothing) cfg = do
  pkgdir <- getLocalPackageSpec cfg "."
  pkg    <- loadPackageSpecELM pkgdir
  uninstallPackageExecutable cfg pkg

uninstallPackageExecutable :: Config -> Package -> ErrorLoggerIO ()
uninstallPackageExecutable cfg pkg =
  maybe (return ())
        (\ (PackageExecutable name _ _) -> do
           let binexec = binInstallDir cfg </> name
           exf <- execIO $ doesFileExist binexec
           if exf
             then do execIO $ removeFile binexec
                     logMsg Info ("Executable '" ++ binexec ++ "' removed")
             else logMsg Info $ "Executable '" ++ binexec ++ "' not installed")
        (executableSpec pkg)

--- Lists all (compiler-compatible if `lall` is false) packages
--- in the given repository.
listCmd :: ListOptions -> Config -> ErrorLoggerIO ()
=======
  codirexists <- liftIOErrorLogger $ doesDirectoryExist copkgdir
  if codirexists
    then do spec <- loadPackageSpec copkgdir
            uninstallPackageExecutable cfg spec
            liftIOErrorLogger $ removeDirectoryComplete copkgdir
            log Info ("Package '" ++ pkgname ++
                      "' uninstalled from application package cache.")
    else fail $ "Package '" ++ pkgname ++ "' is not installed."
uninstall (UninstallOptions Nothing (Just _)) _ =
  log Error "Please provide a package and version number!"
uninstall (UninstallOptions Nothing Nothing) cfg =
  getLocalPackageSpec cfg "." >>= \pkgdir ->
  loadPackageSpec pkgdir >>= uninstallPackageExecutable cfg

uninstallPackageExecutable :: Config -> Package -> ErrorLogger ()
uninstallPackageExecutable cfg pkg = case executableSpec pkg of
  Nothing                           -> return ()
  Just (PackageExecutable name _ _) -> do
    let binexec = binInstallDir cfg </> name
    exists <- liftIOErrorLogger $ doesFileExist binexec
    if exists
      then liftIOErrorLogger (removeFile binexec) >>
           log Info ("Executable '" ++ binexec ++ "' removed")
      else log Info ("Executable '" ++ binexec ++ "' not installed")

tryFindVersion :: String -> Version -> Repository -> ErrorLogger Package
tryFindVersion pkg ver repo = case findVersion repo pkg ver of
  Nothing -> packageNotFoundFailure $ pkg ++ "-" ++ showVersion ver
  Just  p -> return $ p

--- Lists all (compiler-compatible if `lall` is false) packages
--- in the given repository.
listCmd :: ListOptions -> Config -> ErrorLogger ()
>>>>>>> a3743c49
listCmd (ListOptions lv csv cat) cfg = do
  repo <- execIO $ if cat then getRepositoryWithNameVersionCategory cfg
                          else getRepositoryWithNameVersionSynopsis cfg
  let listresult = if cat then renderCats (catgroups repo)
                          else renderPkgs (allpkgs repo)
<<<<<<< HEAD
  putStrELM listresult
=======
  liftIOErrorLogger $ putStr listresult
>>>>>>> a3743c49
 where
  -- all packages (and versions if `lv`)
  allpkgs repo = concatMap (if lv then id else ((:[]) . filterCompatPkgs cfg))
                    (sortBy (\ps1 ps2 -> name (head ps1) <= name (head ps2))
                            (listPackages repo))

  -- all categories together with their package names:
  catgroups repo =
    let pkgid p = name p ++ '-' : showVersionIfCompatible cfg p
        newpkgs = map (filterCompatPkgs cfg) (listPackages repo)
        catpkgs = concatMap (\p -> map (\c -> (c, pkgid p)) (category p))
                            newpkgs
        nocatps = map pkgid (filter (null . category) newpkgs)
    in map (\cg -> (fst (head cg), map snd cg))
           (groupBy (\ (c1,_) (c2,_) -> c1==c2) (nub $ sortBy (<=) catpkgs)) ++
       if null nocatps then []
                       else [("???", nub $ sortBy (<=) nocatps)]

  renderPkgs pkgs =
    let (colsizes,rows) = packageVersionAsTable cfg pkgs
    in renderTable colsizes rows

  renderCats catgrps =
    let namelen = foldl max 8 $ map (length . fst) catgrps
        header = [ ["Category", "Packages"]
                 , ["--------", "--------"]]
        rows   = header ++ map (\ (c,ns) -> [c, unwords ns]) catgrps
    in renderTable [namelen + 2, 78 - namelen] rows

  renderTable colsizes rows =
    if csv then showCSV (head rows : drop 2 rows)
           else unlines [render (table rows colsizes), cpmInfo, useUpdateHelp]

--- Returns the first package of a list of packages compatible to the
--- current compiler (according to the given configuration).
--- If there is no compatible package, returns the first one.
filterCompatPkgs :: Config -> [Package] -> Package
filterCompatPkgs cfg pkgs =
  let comppkgs = filter (isCompatibleToCompiler cfg) pkgs
  in if null comppkgs then head pkgs else head comppkgs

-- Format a list of packages by showing their names, synopsis, and versions
-- as table rows. Returns also the column sizes.
packageVersionAsTable :: Config -> [Package] -> ([Int],[[String]])
packageVersionAsTable cfg pkgs = (colsizes, rows)
 where
  namelen = foldl max 4 $ map (length . name) pkgs
  colsizes = [namelen + 2, 68 - namelen, 10]
  header  = [ ["Name", "Synopsis", "Version"]
            , ["----", "--------", "-------"]]
  rows    = header ++ map formatPkg pkgs
  formatPkg p = [name p, synopsis p, showVersionIfCompatible cfg p]

--- Shows the version of a package if it is compatible with the
--- current compiler, otherwise shows the version in brackets.
showVersionIfCompatible :: Config -> Package -> String
showVersionIfCompatible cfg p =
  let s = showVersion (version p)
  in if isCompatibleToCompiler cfg p then s else '(' : s ++ ")"

cpmInfo :: String
cpmInfo = "Use 'cypm info PACKAGE' for more information about a package."


--- Search in all (compiler-compatible) packages in the given repository.
<<<<<<< HEAD
searchCmd :: SearchOptions -> Config -> ErrorLoggerIO ()
=======
searchCmd :: SearchOptions -> Config -> ErrorLogger ()
>>>>>>> a3743c49
searchCmd (SearchOptions q smod sexec) cfg = do
  let searchaction = if smod then searchExportedModules
                             else if sexec then searchExecutable
                                           else searchNameSynopsisModules
  allpkgs <- execIO $ searchaction cfg q
  let results = sortBy (\p1 p2 -> name p1 <= name p2)
                       (map (filterCompatPkgs cfg)
                            (map (sortBy (\a b -> version a `vgt` version b))
                                 (groupBy (\a b -> name a == name b)
                                 allpkgs)))
      (colsizes,rows) = packageVersionAsTable cfg results
<<<<<<< HEAD
  putStrELM $ unlines $
    if null results
      then [ "No packages found for '" ++ q ++ "'", useUpdateHelp ]
      else [ render (table rows colsizes), cpmInfo, useUpdateHelp ]


--- `upgrade` command.
upgradeCmd :: UpgradeOptions -> Config -> ErrorLoggerIO ()
upgradeCmd (UpgradeOptions Nothing) cfg = do
  specDir <- getLocalPackageSpec cfg "."
  cleanCurryPathCache specDir
  logMsg Info "Upgrading all packages"
  upgradeAllPackages cfg specDir
upgradeCmd (UpgradeOptions (Just pkg)) cfg = do
  specDir <- getLocalPackageSpec cfg "."
  logMsg Info ("Upgrade " ++ pkg)
=======
  liftIOErrorLogger $ putStr $ unlines $
             if null results
               then [ "No packages found for '" ++ q ++ "'", useUpdateHelp ]
               else [ render (table rows colsizes), cpmInfo, useUpdateHelp ]
  return ()


--- `upgrade` command.
upgradeCmd :: UpgradeOptions -> Config -> ErrorLogger ()
upgradeCmd (UpgradeOptions Nothing) cfg = do
  specDir <- getLocalPackageSpec cfg "."
  liftIOErrorLogger $ cleanCurryPathCache specDir
  log Info "Upgrading all packages"
  upgradeAllPackages cfg specDir
upgradeCmd (UpgradeOptions (Just pkg)) cfg = do
  specDir <- getLocalPackageSpec cfg "."
  log Info ("Upgrade " ++ pkg)
>>>>>>> a3743c49
  upgradeSinglePackage cfg specDir pkg


--- `link` command.
<<<<<<< HEAD
linkCmd :: LinkOptions -> Config -> ErrorLoggerIO ()
linkCmd (LinkOptions src) cfg = do
  specDir <- getLocalPackageSpec cfg "."
  cleanCurryPathCache specDir
  logMsg Info ("Linking '" ++ src ++ "' into local package cache...")
=======
linkCmd :: LinkOptions -> Config -> ErrorLogger ()
linkCmd (LinkOptions src) cfg = do
  specDir <- getLocalPackageSpec cfg "."
  liftIOErrorLogger $ cleanCurryPathCache specDir
  log Info ("Linking '" ++ src ++ "' into local package cache...")
>>>>>>> a3743c49
  linkToLocalCache cfg src specDir

--- `add` command:
--- Option `--package`: copy the given package to the repository index
--- and package installation directory so that it is available as
--- any other package.
--- Option `--dependency`: add the package name as a dependency to the
--- current package
--- No option: like `--package` followed by `install` command
<<<<<<< HEAD
addCmd :: AddOptions -> Config -> ErrorLoggerIO ()
addCmd (AddOptions addpkg adddep pkg force) config
  | addpkg    = addPackageToRepository config pkg force True
  | adddep    = addDependencyCmd pkg force config
  | otherwise = do addDependencyCmd pkg force config
                   installCmd (installOpts defaultOptions) config
=======
addCmd :: AddOptions -> Config -> ErrorLogger ()
addCmd (AddOptions addpkg adddep pkg force) config
  | addpkg    = addPackageToRepository config pkg force True
  | adddep    = addDependencyCmd pkg force config
  | otherwise = addDependencyCmd pkg force config >>
                installCmd (installOpts defaultOptions) config

>>>>>>> a3743c49

useForce :: String
useForce = "Use option '-f' or '--force' to overwrite it."

--- `add --dependency` command: add the given package as a new
--- dependency to the current package.
<<<<<<< HEAD
addDependencyCmd :: String -> Bool -> Config -> ErrorLoggerIO ()
addDependencyCmd pkgname force config = do
  allpkgs <- execIO $ getAllPackageVersions config pkgname False
  case allpkgs of
    [] -> packageNotFoundFailure pkgname
    ps -> case filter (isCompatibleToCompiler config) ps of
            []    -> compatPackageNotFoundFailure config pkgname useUpdateHelp
            (p:_) -> do pkgdir <- getLocalPackageSpec config "."
                        addDepToLocalPackage (version p) pkgdir
 where
  addDepToLocalPackage vers pkgdir = do
    pkgSpec <- loadPackageSpecELM pkgdir
=======
addDependencyCmd :: String -> Bool -> Config -> ErrorLogger ()
addDependencyCmd pkgname force config =
  getAllPackageVersions config pkgname False >>= \allpkgs ->
  case allpkgs of
    [] -> packageNotFoundFailure pkgname
    ps -> case filter (isCompatibleToCompiler config) ps of
             []    -> compatPackageNotFoundFailure config pkgname useUpdateHelp
             (p:_) -> getLocalPackageSpec config "." >>=
                      addDepToLocalPackage (version p)
 where
  addDepToLocalPackage vers pkgdir = do
    pkgSpec <- loadPackageSpec pkgdir
>>>>>>> a3743c49
    let depexists = pkgname `elem` dependencyNames pkgSpec
        newdeps   = addDep [[VGte vers, VLt (nextMajor vers)]]
                           (dependencies pkgSpec)
        newpkg    = pkgSpec { dependencies = newdeps }
    if force || not depexists
<<<<<<< HEAD
      then do execIO $ writePackageSpec newpkg (pkgdir </> "package.json")
              logMsg Info ("Dependency '" ++ pkgname ++ " >= " ++
                           showVersion vers ++
                           "' added to package '" ++ pkgdir ++ "'")
      else logMsg Critical ("Dependency '" ++ pkgname ++
                            "' already exists!\n" ++ useForce)
=======
      then liftIOErrorLogger
             (writePackageSpec newpkg (pkgdir </> "package.json")) >>
           log Info ("Dependency '" ++ pkgname ++ " >= " ++
                     showVersion vers ++
                     "' added to package '" ++ pkgdir ++ "'")
      else log Critical ("Dependency '" ++ pkgname ++
                         "' already exists!\n" ++ useForce)
>>>>>>> a3743c49

  addDep vcs [] = [Dependency pkgname vcs]
  addDep vcs (Dependency pn pvcs : deps) =
    if pn == pkgname then Dependency pn vcs : deps
                     else Dependency pn pvcs : addDep vcs deps

------------------------------------------------------------------------------
--- `doc` command: run `curry doc` on the modules provided as an argument
--- or, if they are not given, on exported modules (if specified in the
--- package), on the main executable (if specified in the package),
--- or on all source modules of the package.
<<<<<<< HEAD
docCmd :: DocOptions -> Config -> ErrorLoggerIO ()
docCmd opts cfg = do
  specDir <- getLocalPackageSpec cfg "."
  pkg     <- loadPackageSpecELM specDir
  let docdir = maybe "cdoc" id (docDir opts) </> packageId pkg
  absdocdir <- execIO $ getAbsolutePath docdir
  execIO $ createDirectoryIfMissing True absdocdir
  whenM (docReadme   opts) $ genPackageREADME pkg specDir absdocdir
  whenM (docManual   opts) $ genPackageManual pkg specDir absdocdir
  whenM (docPrograms opts) $ genDocForPrograms opts cfg absdocdir specDir pkg

--- Translate package README file to HTML, if possible (i.e., some README
--- file and `pandoc` exists). Two README files are produced:
--- `README.html` (standalone document) and `README_I.html` (document
--- fragment without header and footer).
genPackageREADME :: Package -> String -> String -> ErrorLoggerIO ()
genPackageREADME _ specDir outputdir = do
  rmfiles  <- getReadmeFiles
  ispandoc <- execIO $ fileInPath "pandoc"
  if null rmfiles || not ispandoc
    then do
      logMsg Info $ "'README.html' not generated: " ++
                    if ispandoc then "no README file found"
                                else "executable 'pandoc' not found"
    else do
      let readmefile = head rmfiles
          formatcmd1 = formatCmd1 readmefile
          formatcmd2 = formatCmd2 readmefile
      logMsg Debug $ "Executing command: " ++ formatcmd1
      rc1 <- inDirectoryIO specDir $ system formatcmd1
      logMsg Debug $ "Executing command: " ++ formatcmd2
      rc2 <- inDirectoryIO specDir $ system formatcmd2
      if rc1 == 0 && rc2 == 0
        then do
          -- make them readable:
          execIO $ system $
            unwords ["chmod -f 644 ", quote outfile1, quote outfile2]
          logMsg Info $
            "'" ++ readmefile ++ "' translated to '" ++ outfile1 ++ "'."
        else failELM $ "Error during execution of commands:\n" ++
                       formatcmd1 ++ "\n" ++ formatcmd2
 where
  outfile1 = outputdir </> "README.html"
  outfile2 = outputdir </> "README_I.html"

  getReadmeFiles = do
    entries <- execIO $ getDirectoryContents specDir
    return $ filter ("README" `isPrefixOf`) entries

  formatCmd1 readme = "pandoc -s -t html -o " ++ outfile1 ++ " " ++ readme
  formatCmd2 readme = "pandoc -t html -o " ++ outfile2 ++ " " ++ readme

--- Generate manual according to  documentation specification of package.
genPackageManual :: Package -> String -> String -> ErrorLoggerIO ()
=======
docCmd :: DocOptions -> Config -> ErrorLogger ()
docCmd opts cfg = do
  specDir <- getLocalPackageSpec cfg "."
  pkg <- loadPackageSpec specDir
  let docdir = maybe "cdoc" id (docDir opts) </> packageId pkg
  absdocdir <- liftIOErrorLogger $ getAbsolutePath docdir
  liftIOErrorLogger $ createDirectoryIfMissing True absdocdir
  when (docManual opts) $ genPackageManual pkg specDir absdocdir
  when (docPrograms opts) $ genDocForPrograms opts cfg absdocdir specDir pkg

--- Generate manual according to  documentation specification of package.
genPackageManual :: Package -> String -> String -> ErrorLogger ()
>>>>>>> a3743c49
genPackageManual pkg specDir outputdir = case documentation pkg of
    Nothing -> return ()
    Just (PackageDocumentation docdir docmain doccmd) -> do
      let formatcmd = replaceSubString "OUTDIR" outputdir $
                        if null doccmd then formatCmd docmain
                                       else doccmd
      if null formatcmd
        then logMsg Info $ "Cannot format documentation file '" ++
                           docmain ++ "' (unknown kind)"
        else do
<<<<<<< HEAD
          logMsg Debug $ "Executing command: " ++ formatcmd
          rc <- inDirectoryIO (specDir </> docdir) $ system formatcmd
          if rc == 0
            then do
              let outfile = outputdir </> replaceExtension docmain ".pdf"
               -- make it readable:
              execIO $ system ("chmod -f 644 " ++ quote outfile)
              logMsg Info $
                "Package documentation written to '" ++ outfile ++ "'."
            else failELM $ "Error during execution of command:\n" ++ formatcmd
=======
          debugMessage $ "Executing command: " ++ formatcmd
          liftIOErrorLogger $ inDirectory (specDir </> docdir) $ system formatcmd
          let outfile = outputdir </> replaceExtension docmain ".pdf"
          liftIOErrorLogger $ system ("chmod -f 644 " ++ quote outfile) -- make it readable
          infoMessage $ "Package documentation written to '" ++ outfile ++ "'."
      return ()
>>>>>>> a3743c49
 where
  formatCmd docmain
    | ".tex" `isSuffixOf` docmain
    = let formatcmd = "pdflatex -output-directory=\"OUTDIR\" " ++ docmain
      in formatcmd ++ " && " ++ formatcmd
    | ".md" `isSuffixOf` docmain
    = "pandoc " ++ docmain ++
      " -o \"OUTDIR" </> replaceExtension docmain ".pdf" ++ "\""
    | otherwise = ""

--- Replace every occurrence of the first argument by the second argument
--- in a string (third argument).
replaceSubString :: String -> String -> String -> String
replaceSubString sub newsub s = replString s
 where
  sublen = length sub

  replString [] = []
  replString ccs@(c:cs) =
    if take sublen ccs == sub
      then newsub ++ replString (drop sublen ccs)
      else c : replString cs

--- Generate program documentation:
--- run `curry-doc` on the modules provided as an argument
--- or, if they are not given, on exported modules (if specified in the
--- package), on the main executable (if specified in the package),
--- or on all source modules of the package.
genDocForPrograms :: DocOptions -> Config -> String -> String -> Package
<<<<<<< HEAD
                  -> ErrorLoggerIO ()
genDocForPrograms opts cfg docdir specDir pkg = do
  abspkgdir <- execIO $ getAbsolutePath specDir
  checkCompiler cfg pkg
=======
                  -> ErrorLogger ()
genDocForPrograms opts cfg docdir specDir pkg = do
  abspkgdir <- liftIOErrorLogger $ getAbsolutePath specDir
  liftIOErrorLogger $ checkCompiler cfg pkg
>>>>>>> a3743c49
  let exports = exportedModules pkg
      mainmod = maybe Nothing
                      (\ (PackageExecutable _ emain _) -> Just emain)
                      (executableSpec pkg)
  (docmods,apidoc) <-
     maybe (if null exports
<<<<<<< HEAD
              then maybe (do ms <- execIO $ curryModulesInDir (specDir </>"src")
                             return (ms,True))
=======
              then maybe (liftIOErrorLogger
                            (curryModulesInDir (specDir </> "src")) >>=
                            \ms -> return (ms,True))
>>>>>>> a3743c49
                         (\m -> return ([m],False))
                         mainmod
              else return (exports,True))
           (\ms -> return (ms,True))
           (docModules opts)
  if null docmods
<<<<<<< HEAD
    then logMsg Info "No modules to be documented!"
    else do
      currypath <- getCurryLoadPath cfg specDir
      let pkgurls = path2packages abspkgdir currypath
      if apidoc
        then do
          mapM_ (docModule currypath pkgurls) docmods
          runDocCmd currypath pkgurls
            (["--title", apititle, "--onlyindexhtml", docdir] ++ docmods)
          logMsg Info ("Documentation generated in '"++docdir++"'")
=======
    then log Info "No modules to be documented!"
    else
      getCurryLoadPath cfg specDir >>= \currypath ->
      let pkgurls = path2packages abspkgdir currypath in
      if apidoc
        then foldM (\_ -> docModule currypath pkgurls) () docmods >>
             runDocCmd currypath pkgurls
                       (["--title", apititle, "--onlyindexhtml", docdir]
                        ++ docmods) >>
             log Info ("Documentation generated in '"++docdir++"'")
>>>>>>> a3743c49
        else runDocCmd currypath pkgurls [docdir, head docmods]
 where
  apititle = "\"API Documentation of Package '" ++ name pkg ++ "'\""

  getCurryDoc = do
    mbf <- execIO $ getFileInPath cdbin
    maybe (do let cpmcurrydoc = binInstallDir cfg </> cdbin
              cdex <- execIO $ doesFileExist cpmcurrydoc
              if cdex then return cpmcurrydoc
                      else failELM $ "Executable '" ++ cdbin ++ "' not found!"
          )
          return
          mbf
   where cdbin = "curry-doc"

  docModule currypath uses mod =
    runDocCmd currypath uses ["--noindexhtml", docdir, mod]

  runDocCmd currypath uses docparams = do
    currydoc <- getCurryDoc
    let useopts = if docGenImports opts
                    then []
                    else map (\ (d,u) -> "--use "++d++"@"++u) uses
        cmd = unwords (currydoc : useopts ++ docparams)
    logMsg Info $ "Running CurryDoc: " ++ cmd
    execWithCurryPath (ExecOptions cmd) cfg currypath

  -- translates a path into a list of package paths and their doc URLs:
  path2packages absdir path =
    let dirs = splitSearchPath path
        importPkgDir = absdir </> ".cpm" </> "packages" ++ [pathSeparator]
        isImportedPackage d = importPkgDir `isPrefixOf` d
        impPkg2URL p =
          let (d,_) = break isPathSeparator (drop (length importPkgDir) p)
          in docPackageURL opts ++ "/" ++ d
    in map (\ip -> (ip,impPkg2URL ip)) (filter isImportedPackage dirs) ++
       if name pkg == "base"
         then [] -- in order to generate base package documentation
         else [(installDir </> "lib",
                docPackageURL opts ++ "/base-" ++ compilerBaseVersion cfg)]

------------------------------------------------------------------------------
--- `test` command: run `curry-check` on the modules provided as an argument
--- or, if they are not provided, on the exported (if specified)
--- or all source modules of the package.
<<<<<<< HEAD
testCmd :: TestOptions -> Config -> ErrorLoggerIO ()
testCmd opts cfg = do
  specDir <- getLocalPackageSpec cfg "."
  pkg     <- loadPackageSpecELM specDir
  checkCompiler cfg pkg
  aspecDir <- execIO $ getAbsolutePath specDir
  mainprogs <- execIO $ curryModulesInDir (aspecDir </> "src")
  let tests = testSuites pkg mainprogs
  stats <- if null tests
             then do logMsg Info "No modules to be tested!"
                     return []
             else mapM (execTest aspecDir) tests
  unlessM (null (testFile opts)) $ execIO $
    combineCSVStatsOfPkg (packageId pkg) (concat stats) (testFile opts)
 where
  getCurryCheck = do
    mbf <- execIO $ getFileInPath ccbin
    maybe (do let cpmcurrycheck = binInstallDir cfg </> ccbin
              ccex <- execIO $ doesFileExist cpmcurrycheck
              if ccex then return cpmcurrycheck
                      else failELM $ "Executable '" ++ ccbin ++ "' not found!"
          )
          return
          mbf
   where ccbin = "curry-check"

  execTest apkgdir (PackageTest dir mods pccopts script) = do
    currycheck <- getCurryCheck
    pid <- execIO getPID
    let csvfile  = "TESTRESULT" ++ show pid ++ ".csv"
        statopts = if null (testFile opts) then [] else ["statfile=" ++ csvfile]
        tccopts  = unwords (map ("--" ++) (testCheckOpts opts ++ statopts) ++
                            (if testSafe opts then ["--noiotest"] else []))
        ccopts   = if null tccopts
                     then pccopts
                     else if null pccopts then tccopts
                                          else tccopts ++ ' ' : pccopts
        scriptcmd = "CURRYBIN=" ++ curryExec cfg ++ " && export CURRYBIN && " ++
                    "." </> script ++ if null pccopts then "" else ' ' : pccopts
        checkcmd  = currycheck ++ if null ccopts then "" else ' ' : ccopts
    unlessM (null mods) $ putStrLnELM $
      "Running CurryCheck (" ++ checkcmd ++ ")\n" ++
      "(in directory '" ++ dir ++ "', showing raw output) on modules:\n" ++
      unwords mods ++ "\n"
    unlessM (null script) $ putStrLnELM $
=======
testCmd :: TestOptions -> Config -> ErrorLogger ()
testCmd opts cfg = do
  specDir <- getLocalPackageSpec cfg "."
  pkg <- loadPackageSpec specDir
  liftIOErrorLogger $ checkCompiler cfg pkg
  aspecDir <- liftIOErrorLogger $ getAbsolutePath specDir
  mainprogs <- liftIOErrorLogger $ curryModulesInDir (aspecDir </> "src")
  let tests = testsuites pkg mainprogs
  if null tests
    then log Info "No modules to be tested!"
    else foldM (\_ -> execTest aspecDir) () tests
 where
  currycheck = curryExec cfg ++ " check"

  execTest apkgdir (PackageTest dir mods ccopts script) = do
    let scriptcmd = "CURRYBIN=" ++ curryExec cfg ++ " && export CURRYBIN && " ++
                    "." </> script ++ if null ccopts then "" else ' ' : ccopts
        checkcmd  = currycheck ++ if null ccopts then "" else ' ' : ccopts
    liftIOErrorLogger$ unless (null mods) $ putStrLn $
      "Running CurryCheck (" ++ checkcmd ++ ")\n" ++
      "(in directory '" ++ dir ++ "', showing raw output) on modules:\n" ++
      unwords mods ++ "\n"
    liftIOErrorLogger $ unless (null script) $ putStrLn $
>>>>>>> a3743c49
      "Executing test script with command:\n" ++ scriptcmd ++ "\n" ++
      "(in directory '" ++ dir ++ "', showing raw output):\n"
    let currysubdir = apkgdir </> addCurrySubdir dir
        testcmd = if not (null mods)
                    then unwords (checkcmd : mods)
                    else scriptcmd
<<<<<<< HEAD
    logMsg Debug $ "Removing directory: " ++ currysubdir
    execIO $ showExecCmd (unwords ["rm", "-rf", currysubdir])
    inDirectoryELM (apkgdir </> dir) $ do
=======
    debugMessage $ "Removing directory: " ++ currysubdir
    showExecCmd (unwords ["rm", "-rf", currysubdir])
    inDirectoryEL (apkgdir </> dir) $
>>>>>>> a3743c49
      execWithPkgDir (ExecOptions testcmd) cfg apkgdir
      if null (testFile opts) || null mods
        then return []
        else do s <- execIO $ readCompleteFile csvfile
                execIO $ removeFile csvfile
                return [readCSV s]

  testSuites spec mainprogs = case testModules opts of
    Nothing -> maybe (let exports = exportedModules spec
                      in if null exports
                           then if null mainprogs
                                  then []
                                  else [PackageTest "src" mainprogs "" ""]
                           else [PackageTest "src" exports "" ""])
                     (filter allowedTest)
                     (testSuite spec)
    Just ms -> [PackageTest "src" ms "" ""]
   where
    allowedTest (PackageTest _ _ _ scrpt) = not (testSafe opts) || null scrpt

-- Combine all CSV statistics (produced by CurryCheck for a package)
-- into one file in CSV format by accumulating all numbers and modules.
combineCSVStatsOfPkg :: String -> [[[String]]] -> String -> IO ()
combineCSVStatsOfPkg pkgid csvs outfile = do
  ltime <- getLocalTime
  let results = foldr addStats ([], take 6 (repeat 0), "") (map fromCSV csvs)
  writeCSVFile outfile (showStats (calendarTimeToString ltime) results)
 where
  fromCSV rows =
    let [rc,total,unit,prop,eqv,io,mods] = rows !! 1
    in (rows !! 0, map (\s -> read s :: Int) [rc,total,unit,prop,eqv,io], mods)

  showStats ct (header,nums,mods) =
    ["Package" : "Check time" : header, pkgid : ct : map show nums ++ [mods]]

  addStats (header,nums1,mods1) (_,nums2,mods2) =
    (header, map (uncurry (+)) (zip nums1 nums2), mods1 ++ " " ++ mods2)


--- Get the names of all Curry modules contained in a directory.
--- Modules in subdirectories are returned as hierarchical modules.
curryModulesInDir :: String -> IO [String]
curryModulesInDir dir = getModules "" dir
 where
  getModules p d = do
    entries <- getDirectoryContents d
    let realentries = filter (\f -> length f >= 1 && head f /= '.') entries
        newprogs    = filter (\f -> takeExtension f == ".curry") realentries
<<<<<<< HEAD
    subdirs <- mapM (\e -> do b <- doesDirectoryExist (d </> e)
                              return $ if b then [e] else [])
                    realentries
=======
    subdirs <- mapM (\e -> doesDirectoryExist (d </> e) >>=
                            \b -> return $ if b then [e] else []) realentries
>>>>>>> a3743c49
               >>= return . concat
    subdirentries <- mapM (\s -> getModules (p ++ s ++ ".") (d </> s)) subdirs
    return $ map ((p ++) . stripCurrySuffix) newprogs ++ concat subdirentries


<<<<<<< HEAD
diffCmd :: DiffOptions -> Config -> ErrorLoggerIO ()
diffCmd opts cfg = do
  specDir   <- getLocalPackageSpec cfg "."
  localSpec <- loadPackageSpecELM specDir
  checkCompiler cfg localSpec
  let localname  = name localSpec
      localv     = version localSpec
      showlocalv = showVersion localv
  repo <- execIO $ getRepoForPackageSpec cfg localSpec
  diffv <- getDiffVersion repo localname
  if diffv == localv
    then failELM $ "Cannot diff identical package versions " ++ showlocalv
    else do
      putStrLnELM $ "Comparing local version " ++ showlocalv ++
                    " and repository version " ++ showVersion diffv ++ ":\n"
      installIfNecessary repo localname diffv
      putStrLnELM ""
      gc <- readGlobalCache cfg repo
      diffAPIIfEnabled      repo gc specDir localSpec diffv
      diffBehaviorIfEnabled repo gc specDir localSpec diffv
      execIO $ cleanTempDir
 where
  getDiffVersion repo localname = case diffVersion opts of
    Nothing -> case findLatestVersion cfg repo localname False of
      Nothing -> failELM $
=======
diffCmd :: DiffOptions -> Config -> ErrorLogger ()
diffCmd opts cfg = do
  specDir <- getLocalPackageSpec cfg "."
  localSpec <- loadPackageSpec specDir
  liftIOErrorLogger $ checkCompiler cfg localSpec
  let localname  = name localSpec
      localv     = version localSpec
      showlocalv = showVersion localv
  repo <- getRepoForPackageSpec cfg localSpec
  diffv <- getDiffVersion repo localname
  if diffv == localv
    then fail $ "Cannot diff identical package versions " ++ showlocalv
    else do
      liftIOErrorLogger $ putStrLn ("Comparing local version " ++ showlocalv ++
                   " and repository version " ++ showVersion diffv ++ ":\n")
      installIfNecessary repo localname diffv
      liftIOErrorLogger $ putStrLn ""
      gc <- readGlobalCache cfg repo
      diffAPIIfEnabled      repo gc specDir localSpec diffv
      diffBehaviorIfEnabled repo gc specDir localSpec diffv
 where
  getDiffVersion repo localname = case diffVersion opts of
    Nothing -> case findLatestVersion cfg repo localname False of
      Nothing -> fail $
>>>>>>> a3743c49
        "No other version of local package '" ++ localname ++
        "' compatible to '" ++ showCompilerVersion cfg ++
        "' found in package repository."
      Just p  -> return (version p)
    Just v  -> return v

  installIfNecessary repo pkgname ver =
    case findVersion repo pkgname ver of
      Nothing -> packageNotFoundFailure $ pkgname ++ "-" ++ showVersion ver
      Just  p -> acquireAndInstallPackageWithDependencies cfg repo p

  diffAPIIfEnabled repo gc specDir localSpec diffversion =
<<<<<<< HEAD
    whenM (diffAPI opts) $ do
      putStrLnELM "Running API diff...\n"
      diffResults <- toELM $
        APIDiff.compareModulesFromPackageAndDir cfg repo gc specDir
                            (name localSpec) diffversion (diffModules opts)
      let diffOut = APIDiff.showDifferences (map snd diffResults)
                                            (version localSpec) diffversion
      unlessM (null diffOut) (putStrLnELM diffOut >> putStrLnELM "")

  diffBehaviorIfEnabled repo gc specDir localSpec diffversion =
    whenM (diffBehavior opts) $ do
      putStrLnELM "Preparing behavior diff...\n"
      i <- toELM $
        BDiff.preparePackageAndDir cfg repo gc specDir (name localSpec)
                                                          diffversion
      toELM $ BDiff.diffBehavior cfg repo gc i (diffGroundEqu opts)
                                 (diffUseAna opts) (diffModules opts)

-- Implementation of the `curry` command.
curryCmd :: ExecOptions -> Config -> ErrorLoggerIO ()
curryCmd o cfg = do
  pkgdir <- getLocalPackageSpec cfg "."
  pkg    <- loadPackageSpecELM pkgdir
  checkCompiler cfg pkg
=======
    if diffAPI opts
    then liftIOErrorLogger (putStrLn "Running API diff...\n") >>
         APIDiff.compareModulesFromPackageAndDir cfg repo gc specDir
                          (name localSpec) diffversion (diffModules opts) >>=
         \diffResults ->
         let diffOut = APIDiff.showDifferences (map snd diffResults)
                                             (version localSpec) diffversion
         in liftIOErrorLogger
              (unless (null diffOut) (putStrLn diffOut >> putStrLn "")) >>
            return ()
    else return ()

  diffBehaviorIfEnabled repo gc specDir localSpec diffversion =
    if diffBehavior opts
      then liftIOErrorLogger (putStrLn "Preparing behavior diff...\n") >>
           BDiff.preparePackageAndDir cfg repo gc specDir (name localSpec)
                                                          diffversion >>=
           \i -> BDiff.diffBehavior cfg repo gc i (diffGroundEqu opts)
                                    (diffUseAna opts) (diffModules opts)
      else return ()

-- Implementation of the `curry` command.
compiler :: ExecOptions -> Config -> ErrorLogger ()
compiler o cfg = do
  pkgdir <- getLocalPackageSpec cfg "."
  pkg <- loadPackageSpec pkgdir
  liftIOErrorLogger $ checkCompiler cfg pkg
>>>>>>> a3743c49
  execWithPkgDir
    (ExecOptions $ unwords [curryExec cfg, "--nocypm", exeCommand o])
    cfg pkgdir

-- Implementation of the `exec` command.
<<<<<<< HEAD
execCmd :: ExecOptions -> Config -> ErrorLoggerIO ()
execCmd o cfg = do
  pkgdir <- getLocalPackageSpec cfg "."
  execWithPkgDir o cfg pkgdir

execWithPkgDir :: ExecOptions -> Config -> String -> ErrorLoggerIO ()
execWithPkgDir o cfg specDir = do
  cp <- getCurryLoadPath cfg specDir
  execWithCurryPath o cfg cp

execWithCurryPath :: ExecOptions -> Config -> String -> ErrorLoggerIO ()
execWithCurryPath o _ currypath = do
  logMsg Debug ("Setting CURRYPATH to " ++ currypath)
  execIO $ do
    setEnviron "CURRYPATH" currypath
    ecode <- showExecCmd (exeCommand o)
    unsetEnviron "CURRYPATH"
    unless (ecode==0) (exitWith ecode)

computePackageLoadPath :: Config -> String -> ErrorLoggerIO String
computePackageLoadPath cfg pkgdir = do
  execIO $ debugMessage "Computing load path for package..."
  pkg <- loadPackageSpecELM pkgdir
  cbv <- execIO $ loadBaseVersionFromCache pkgdir
  let cfg' = if null cbv then cfg else cfg { baseVersion = cbv }
  allpkgs <- resolveAndCopyDependenciesForPackage cfg' pkgdir pkg
  abs <- execIO $ getAbsolutePath pkgdir
=======
execCmd :: ExecOptions -> Config -> ErrorLogger ()
execCmd o cfg =
  getLocalPackageSpec cfg "." >>= execWithPkgDir o cfg

execWithPkgDir :: ExecOptions -> Config -> String -> ErrorLogger ()
execWithPkgDir o cfg specDir =
  getCurryLoadPath cfg specDir >>= execWithCurryPath o cfg

execWithCurryPath :: ExecOptions -> Config -> String -> ErrorLogger ()
execWithCurryPath o _ currypath =
  log Debug ("Setting CURRYPATH to " ++ currypath) >>
  do liftIOErrorLogger $ setEnv "CURRYPATH" currypath
     ecode <- showExecCmd (exeCommand o)
     liftIOErrorLogger $ unsetEnv "CURRYPATH"
     liftIOErrorLogger $ unless (ecode==0) (exitWith ecode)
     return ()

computePackageLoadPath :: Config -> String -> ErrorLogger String
computePackageLoadPath cfg pkgdir = do
  debugMessage "Computing load path for package..."
  pkg <- loadPackageSpec pkgdir
  cbv <- loadBaseVersionFromCache pkgdir
  let cfg' = if null cbv then cfg else cfg { baseVersion = cbv }
  allpkgs <- resolveAndCopyDependenciesForPackage cfg' pkgdir pkg
  abs <- liftIOErrorLogger $ getAbsolutePath pkgdir
>>>>>>> a3743c49
  let srcdirs = map (abs </>) (sourceDirsOf pkg)
      -- remove 'base' package if it is the same as in current config:
      pkgs = filter notCurrentBase allpkgs
      currypath = joinSearchPath (srcdirs ++ dependencyPathsSeparate pkgs abs)
<<<<<<< HEAD
  execIO $ saveCurryPathToCache cfg' pkgdir currypath
=======
  liftIOErrorLogger $ saveCurryPathToCache cfg' pkgdir currypath
>>>>>>> a3743c49
  return currypath
 where
  notCurrentBase pkg = name pkg /= "base" ||
                       showVersion (version pkg) /= compilerBaseVersion cfg


<<<<<<< HEAD
--- Implementation of the `new` command: create a new package.
newCmd :: NewOptions -> ErrorLoggerIO ()
newCmd (NewOptions pname) = execIO $ do
  exists <- doesDirectoryExist pname
  when exists $ do
    errorMessage $ "There is already a directory with the new project name.\n"
                ++ "I cannot create new project!"
    exitWith 1
  let emptyAuthor   = "YOUR NAME <YOUR EMAIL ADDRESS>"
      emptySynopsis = "PLEASE PROVIDE A ONE-LINE SUMMARY ABOUT THE PACKAGE"
  createDirectory pname
  let pkgSpec = emptyPackage { name            = pname
                             , version         = initialVersion
                             , author          = [emptyAuthor]
                             , synopsis        = emptySynopsis
                             , category        = ["Programming"]
                             , dependencies    = [] 
                             , exportedModules = []
                             , license         = Just "BSD-3-Clause"
                             , licenseFile     = Just "LICENSE"
                             }
  writePackageSpec pkgSpec (pname </> "package.json")
  copyFile (packagePath </> "templates" </> "LICENSE") (pname </> "LICENSE")
  createDirectory (pname </> "src")
  let cmain = "Main.curry"
  copyFile (packagePath </> "templates" </> cmain) (pname </> "src" </> cmain)
  writeFile (pname </> "README.md") readme
  putStr $ unlines todo
=======
--- Creates a new package.
newPackage :: NewOptions -> ErrorLogger ()
newPackage (NewOptions pname) = do
  exists <- liftIOErrorLogger $ doesDirectoryExist pname
  when exists $ do
    errorMessage $ "There is already a directory with the new project name.\n"
                ++ "Cannot create new project!"
    liftIOErrorLogger $ exitWith 1
  liftIOErrorLogger $ do
    let emptyAuthor   = "YOUR NAME <YOUR EMAIL ADDRESS>"
        emptySynopsis = "PLEASE PROVIDE A ONE-LINE SUMMARY ABOUT THE PACKAGE"
    createDirectory pname
    let pkgSpec = emptyPackage { name            = pname
                               , version         = initialVersion
                               , author          = [emptyAuthor]
                               , synopsis        = emptySynopsis
                               , category        = ["Programming"]
                               , dependencies    = []
                               , exportedModules = []
                               , license         = Just "BSD-3-Clause"
                               , licenseFile     = Just "LICENSE"
                               }
    writePackageSpec pkgSpec (pname </> "package.json")
    copyFile (packagePath </> "templates" </> "LICENSE") (pname </> "LICENSE")
    createDirectory (pname </> "src")
    let cmain = "Main.curry"
    copyFile (packagePath </> "templates" </> cmain) (pname </> "src" </> cmain)
    writeFile (pname </> "README.md") readme
    putStr $ unlines todo
    return ()
>>>>>>> a3743c49
 where
  readme = unlines [pname, take (length pname) (repeat '=')]

  todo =
    [ "A new package in the directory '" ++ pname ++ "' has been created!"
    , ""
    , "Please go into this directory and edit the file 'package.json':"
    , "- enter correct values for the fields 'author', 'synopsis', 'category'"
    , "- add dependencies in the field 'dependencies'"
    , "- add further fields (e.g., 'description')"
    , "- review field 'license' (and adapt file 'LICENSE')"
    , ""
    , "Then run 'cypm install' to install all dependencies and"
    , "put your program code in directory 'src'"
    , "(where you find a template file 'Main.curry')"
    , ""
    , "Run the main program with:"
    , "> cypm curry :load Main :eval main :quit"
    ]

------------------------------------------------------------------------------
<<<<<<< HEAD
--- Uploads the current package to the package server.
--- If the package has a GIT repository with tag `$version`
--- and the option `--notagging` is not given, the package version
--- is set as a tag (in the local GIT repository) and then pushed
--- to the repostory.
--- Then, the current package is tested (as with `cypm test`).
--- If the test fails, the package is not uploaded.
--- If the test succeeds, an existing locally installed package
--- is removed, the package is added to the local copy of the repository,
--- and the `package.json` is uploaded via the script specified
--- in `uploadURL`.
uploadCmd :: UploadOptions -> Config -> ErrorLoggerIO ()
uploadCmd opts cfg = do
  specDir <- getLocalPackageSpec cfg "."
  lpkg    <- loadPackageSpecELM specDir
  let pkgrepodir = repositoryDir cfg </>
                   name lpkg </> showVersion (version lpkg)
  exrepodir <- execIO $ doesDirectoryExist pkgrepodir
  if exrepodir && not (forceUpdate opts)
    then failELM $ "Package version already exists in repository!"
    else return ()
  inDirectoryELM specDir $ setTagInGitIfNecessary opts lpkg
  instdir <- execIO tempDir
  execIO $ recreateDirectory instdir
  installPkg lpkg instdir
  let pkgid = packageId lpkg
  pkg <- loadPackageSpecELM (instdir </> pkgid)
  -- Test package if CurryCheck is installed:
  mbccfile <- execIO $ getFileInPath "curry-check"
  ecode <- maybe (return 0) (\_ -> testPackage pkgid instdir) mbccfile
  if ecode > 0
    then do execIO cleanTempDir
            logMsg Critical "ERROR in package, package not uploaded!"
    else do
      logMsg Info "Uploading package to global repository..."
      -- remove package possibly existing in global package cache:
      execIO $ removeDirectoryComplete (installedPackageDir cfg pkg)
      uploadPackageSpec (instdir </> pkgid </> "package.json")
      execIO $ addPackageToRepo pkgrepodir (instdir </> pkgid) pkg
      execIO $ cleanTempDir
      logMsg Info ("Package '" ++ pkgid ++ "' uploaded")
 where
  -- add package to local copy of repository:
  addPackageToRepo pkgrepodir pkgdir pkg = do
    exrepodir <- doesDirectoryExist pkgrepodir
    infoMessage $ "Create directory: " ++ pkgrepodir
    createDirectoryIfMissing True pkgrepodir
    copyFile (pkgdir </> "package.json") (pkgrepodir </> "package.json")
=======
--- Uploads a package to package server.
uploadCmd :: UploadOptions -> Config -> ErrorLogger ()
uploadCmd opts cfg = do
  specDir <- getLocalPackageSpec cfg "."
  lpkg <- loadPackageSpec specDir
  let pkgrepodir = repositoryDir cfg </>
                   name lpkg </> showVersion (version lpkg)
  exrepodir <- liftIOErrorLogger $ doesDirectoryExist pkgrepodir
  if exrepodir && not (forceUpdate opts)
    then fail $ "Package version already exists in repository!"
    else return ()
  inDirectoryEL specDir (setTagInGitIfNecessary opts lpkg)
  instdir <- liftIOErrorLogger $ tempDir
  liftIOErrorLogger $ recreateDirectory instdir
  installPkg lpkg instdir
  let pkgid = packageId lpkg
  pkg <- loadPackageSpec (instdir </> pkgid)
  ecode <- liftIOErrorLogger $ testPackage pkgid instdir
  if ecode > 0
    then liftIOErrorLogger (removeDirectoryComplete instdir) >>
         log Critical "ERROR in package, package not uploaded!"
    else log Info "Uploading package to global repository..." >>
         liftIOErrorLogger (removeInstalledPkg pkgid) >>
         uploadPackageSpec (instdir </> pkgid </> "package.json") >>
         -- add package to local copy of repository:
         addPackageToRepo pkgrepodir (instdir </> pkgid) pkg >>
         liftIOErrorLogger (removeDirectoryComplete instdir) >>
         log Info ("Package '" ++ pkgid ++ "' uploaded")
 where
  addPackageToRepo pkgrepodir pkgdir pkg = do
    exrepodir <- liftIOErrorLogger $ doesDirectoryExist pkgrepodir
    infoMessage $ "Create directory: " ++ pkgrepodir
    liftIOErrorLogger $ createDirectoryIfMissing True pkgrepodir
    liftIOErrorLogger $ copyFile (pkgdir </> "package.json")
                                 (pkgrepodir </> "package.json")
>>>>>>> a3743c49
    if exrepodir then updatePackageInRepositoryCache cfg pkg
                 else addPackageToRepositoryCache    cfg pkg

  -- TODO: check url
  installPkg pkg instdir = case source pkg of
<<<<<<< HEAD
    Nothing            -> failELM $ "No source specified for package"
    Just (Git url rev) -> toELM $
                            installPackageSourceTo pkg (Git url rev) instdir
    _                  -> failELM $ "No git source with version tag"

  testPackage pkgid instdir = do
    curdir <- inDirectoryIO instdir getCurrentDirectory
    let bindir = curdir </> "pkgbin"
    execIO $ recreateDirectory bindir
=======
    Nothing            -> fail $ "No source specified for package"
    Just (Git url rev) -> installPackageSourceTo pkg (Git url rev) instdir
    _                  -> fail $ "No git source with version tag"

  removeInstalledPkg pkgid = do
    let pkgInstallDir = packageInstallDir cfg </> pkgid
    expkgdir <- doesDirectoryExist pkgInstallDir
    when expkgdir $ removeDirectoryComplete pkgInstallDir

  testPackage pkgid instdir = do
    curdir <- inDirectory instdir getCurrentDirectory
    let bindir = curdir </> "pkgbin"
    recreateDirectory bindir
>>>>>>> a3743c49
    let cmd = unwords
                [ -- install possible binaries in bindir:
                  "cypm", "-d bin_install_path="++bindir, "install", "&&"
                , "export PATH="++bindir++":$PATH", "&&"
                , "cypm", "test", "&&"
                , "cypm", "-d bin_install_path="++bindir, "uninstall"
                ]
<<<<<<< HEAD
    putStrLnELM $ "Testing package: '" ++ pkgid ++ "' with command:\n" ++ cmd
    inDirectoryIO (instdir </> pkgid) $ system cmd

--- Set the package version as a tag in the local GIT repository and push it,
--- if the package source is a GIT with tag `$version`.
setTagInGitIfNecessary :: UploadOptions -> Package -> ErrorLoggerIO ()
=======
    putStrLn $ "Testing package: '" ++ pkgid ++ "' with command:\n" ++ cmd
    inDirectory (instdir </> pkgid) $ system cmd

--- Set the package version as a tag in the local GIT repository and push it,
--- if the package source is a GIT with tag `$version`.
setTagInGitIfNecessary :: UploadOptions -> Package -> ErrorLogger ()
>>>>>>> a3743c49
setTagInGitIfNecessary opts pkg
  | not (setTag opts) = return ()
  | otherwise = case source pkg of
                  Just (Git _ (Just VersionAsTag)) -> setTagInGit pkg
<<<<<<< HEAD
                  _                                -> return ()

setTagInGit :: Package -> ErrorLoggerIO ()
setTagInGit pkg = do
  let ts = 'v' : showVersion (version pkg)
  logMsg Info $ "Tagging current git repository with tag '" ++ ts++ "'"
  (_,gittag,_) <- execIO $ evalCmd "git" ["tag","-l",ts] ""
  let deltag = if null gittag then [] else ["git tag -d",ts,"&&"]
      cmd    = unwords $ deltag ++ ["git tag -a",ts,"-m",ts,"&&",
                                    "git push --tags -f"]
  logMsg Info $ "Execute: " ++ cmd
  ecode <- execIO $ system cmd
  if ecode == 0 then return ()
                else failELM $ "ERROR in setting the git tag"

-- Uploads a package specification stored in a file (first argument,
-- like `.../package.json`) with the web script specified by `uploadURL`.
uploadPackageSpec :: String -> ErrorLoggerIO ()
uploadPackageSpec pkgspecfname = do
  pkgspec <- execIO $ readFile pkgspecfname
  let curlopts = ["--data-binary", "@-", uploadURL ]
  logMsg Debug $ unwords ("curl" : curlopts) ++ "\n" ++ pkgspec
  (rc,out,err) <- execIO $ evalCmd "curl" curlopts pkgspec
  unlessM (null out) $ logMsg Info out
  if rc == 0
    then return ()
    else do logMsg Info err
            failELM "Adding to global repository failed!"

-- URL of cpm-upload script.
uploadURL :: String
uploadURL = "https://www-ps.informatik.uni-kiel.de/~cpm/cpm-upload.cgi"

------------------------------------------------------------------------------
--- Fail with a "package not found" message.
packageNotFoundFailure :: String -> ErrorLoggerIO _
packageNotFoundFailure pkgname =
  failELM $ "Package '" ++ pkgname ++ "' not found in package repository.\n" ++
            useUpdateHelp

--- Fail with a "compatible package not found" message and a comment
compatPackageNotFoundFailure :: Config -> String -> String -> ErrorLoggerIO _
compatPackageNotFoundFailure cfg pkgname helpcmt =
  failELM $ "No version of package '" ++ pkgname ++ "' compatible to '" ++
            showCompilerVersion cfg ++ "' found!\n" ++
            helpcmt
=======
                  _ -> return ()

setTagInGit :: Package -> ErrorLogger ()
setTagInGit pkg = do
  let ts = 'v' : showVersion (version pkg)
  infoMessage $ "Tagging current git repository with tag '" ++ ts++ "'"
  (_,gittag,_) <- liftIOErrorLogger $ evalCmd "git" ["tag","-l",ts] ""
  let deltag = if null gittag then [] else ["git tag -d",ts,"&&"]
      cmd    = unwords $ deltag ++ ["git tag -a",ts,"-m",ts,"&&",
                                    "git push --tags -f"]
  infoMessage $ "Execute: " ++ cmd
  ecode <- liftIOErrorLogger $ system cmd
  if ecode == 0 then return ()
                else fail $ "ERROR in setting the git tag"

-- Uploads a package specification stored in a file (first argument).
uploadPackageSpec :: String -> ErrorLogger ()
uploadPackageSpec pkgspecfname = do
  pkgspec <- liftIOErrorLogger $ readFile pkgspecfname
  (rc,out,err) <- liftIOErrorLogger $
    evalCmd "curl" ["--data-binary", "@-", uploadURL ] pkgspec
  unless (null out) $ infoMessage out
  if rc == 0
    then return ()
    else log Info err >> fail "Adding to global repository failed!"

-- URL of cpm-upload script.
uploadURL :: String
--uploadURL = "http://localhost/~mh/cpm-upload.cgi"
uploadURL = "https://www-ps.informatik.uni-kiel.de/~mh/cpm-upload.cgi"

------------------------------------------------------------------------------
--- Fail with a "package not found" message.
packageNotFoundFailure :: String -> ErrorLogger _
packageNotFoundFailure pkgname =
  fail $ "Package '" ++ pkgname ++ "' not found in package repository.\n" ++
           useUpdateHelp

--- Fail with a "compatible package not found" message and a comment
compatPackageNotFoundFailure :: Config -> String -> String -> ErrorLogger _
compatPackageNotFoundFailure cfg pkgname helpcmt =
  fail $ "No version of package '" ++ pkgname ++ "' compatible to '" ++
           showCompilerVersion cfg ++ "' found!\n" ++
           helpcmt
>>>>>>> a3743c49

---------------------------------------------------------------------------
-- Caching the current CURRYPATH of a package for faster startup.
-- The file `.cpm/CURRYPATH_CACHE` contains the following lines:
-- * The CURRYPATH used to load the package
-- * The compiler name and major/minor version
-- * The version of the base libraries required during package install

--- The name of the cache file in a package directory.
curryPathCacheFile :: String -> String
curryPathCacheFile pkgdir = pkgdir </> ".cpm" </> "CURRYPATH_CACHE"

--- The name of the cache file for the base version in a package directory.
baseVersionCacheFile :: String -> String
baseVersionCacheFile pkgdir = pkgdir </> ".cpm" </> "BASEVERSION_CACHE"

--- Saves baseVersion of config in local cache file in the given package dir.
saveBaseVersionToCache :: Config -> String -> IO ()
saveBaseVersionToCache cfg pkgdir = do
  let cpmdir = pkgdir </> ".cpm"
  createDirectoryIfMissing False cpmdir
  writeFile (baseVersionCacheFile pkgdir) (baseVersion cfg ++ "\n")

--- Loads baseVersion from local cache file in the given package dir.
loadBaseVersionFromCache :: String -> ErrorLogger String
loadBaseVersionFromCache pkgdir = do
  let cachefile = baseVersionCacheFile pkgdir
  excache <- liftIOErrorLogger $ doesFileExist cachefile
  if excache
    then do bv <- liftIOErrorLogger $
                    safeReadFile cachefile >>= return . either (const "") id
            debugMessage $ "Base version loaded from cache: " ++ bv
            return bv
    else return ""

--- Saves package CURRYPATH in local cache file in the given package dir.
saveCurryPathToCache :: Config -> String -> String -> IO ()
saveCurryPathToCache cfg pkgdir path = do
  let cpmdir = pkgdir </> ".cpm"
  createDirectoryIfMissing False cpmdir
  writeFile (curryPathCacheFile pkgdir)
            (unlines [path, showCompilerVersion cfg, baseVersion cfg])

--- Gets CURRYPATH of the given package (either from the local cache file
--- in the package dir or compute it).
<<<<<<< HEAD
getCurryLoadPath :: Config -> String -> ErrorLoggerIO String
getCurryLoadPath cfg pkgdir = do
  mbp <- loadCurryPathFromCache cfg pkgdir
  maybe (computePackageLoadPath cfg pkgdir) return mbp
=======
getCurryLoadPath :: Config -> String -> ErrorLogger String
getCurryLoadPath cfg pkgdir =
  liftIOErrorLogger (loadCurryPathFromCache cfg pkgdir) >>=
  maybe (computePackageLoadPath cfg pkgdir) return
>>>>>>> a3743c49

--- Restores package CURRYPATH from local cache file in the given package dir,
--- if it is still up-to-date, i.e., it exists and is newer than the package
--- specification.
<<<<<<< HEAD
loadCurryPathFromCache :: Config -> String -> ErrorLoggerIO (Maybe String)
=======
loadCurryPathFromCache :: Config -> String -> IO (Maybe String)
>>>>>>> a3743c49
loadCurryPathFromCache cfg pkgdir = do
  let cachefile = curryPathCacheFile pkgdir
  excache <- execIO $ doesFileExist cachefile
  if excache
    then do
      cftime <- execIO $ getModificationTime cachefile
      pftime <- execIO $ getModificationTime (pkgdir </> "package.json")
      if cftime > pftime
        then do cnt <- execIO $ safeReadFile cachefile
                let ls = either (const []) lines cnt
                return $ if consistentCache ls then Just (head ls)
<<<<<<< HEAD
                                               else Nothing
=======
                                                  else Nothing
>>>>>>> a3743c49
        else return Nothing
    else return Nothing
 where
  consistentCache cls =
    length cls > 2 && cls!!1 == showCompilerVersion cfg
                   && cls!!2 == baseVersion cfg

--- Cleans the local cache file for CURRYPATH. This might be necessary
--- for upgrade/install/link commands.
<<<<<<< HEAD
cleanCurryPathCache :: String -> ErrorLoggerIO ()
cleanCurryPathCache pkgdir = execIO $ do
=======
cleanCurryPathCache :: String -> IO ()
cleanCurryPathCache pkgdir = do
>>>>>>> a3743c49
  let pathcachefile = curryPathCacheFile pkgdir
      basecachefile = baseVersionCacheFile pkgdir
  whenFileExists pathcachefile $ removeFile pathcachefile
  whenFileExists basecachefile $ removeFile basecachefile
<<<<<<< HEAD

---------------------------------------------------------------------------
-- Auxiliaries:

--- Executes an `ErrorLoggerIO` action with the current directory set
--- to a given directory.
inDirectoryELM :: String -> ErrorLoggerIO a -> ErrorLoggerIO a
inDirectoryELM dir = toELM . inDirectory dir . fromELM

--- Executes an IO action with the current directory set
--- to a given directory in the `ErrorLoggerIO` monad.
inDirectoryIO :: String -> IO a -> ErrorLoggerIO a
inDirectoryIO dir = execIO . inDirectory dir
=======
  return ()
>>>>>>> a3743c49

---------------------------------------------------------------------------<|MERGE_RESOLUTION|>--- conflicted
+++ resolved
@@ -5,64 +5,36 @@
 module CPM.Main ( main )
  where
 
-<<<<<<< HEAD
-import Char         ( toLower )
-import Directory    ( doesFileExist, getAbsolutePath, doesDirectoryExist
-                    , copyFile, createDirectory, createDirectoryIfMissing
-                    , getCurrentDirectory, getDirectoryContents
-                    , getModificationTime
-                    , renameFile, removeFile, setCurrentDirectory )
-import Distribution ( installDir )
-import Either
-import FilePath     ( (</>), splitSearchPath, replaceExtension, takeExtension
-                    , pathSeparator, isPathSeparator )
-import IO           ( hFlush, stdout )
-import IOExts       ( evalCmd, readCompleteFile )
-import List         ( groupBy, intercalate, isPrefixOf, isSuffixOf, nub, split
-                    , splitOn )
-import Sort         ( sortBy )
-import System       ( getArgs, getEnviron, getPID, setEnviron, unsetEnviron
-                    , exitWith, system )
-import Time         ( calendarTimeToString, getLocalTime )
-=======
 import Data.Char           ( toLower )
 import Data.List           ( groupBy, intercalate, isPrefixOf, isSuffixOf
                            , nub, split, sortBy, splitOn )
 import Data.Either
+import Data.Time           ( calendarTimeToString, getLocalTime )
 import System.Directory    ( doesFileExist, getAbsolutePath, doesDirectoryExist
                            , copyFile, createDirectory, createDirectoryIfMissing
                            , getCurrentDirectory, getDirectoryContents
                            , getModificationTime
+                           , getFileWithSuffix
                            , renameFile, removeFile, setCurrentDirectory )
 import System.FilePath     ( (</>), splitSearchPath, replaceExtension
                            , takeExtension, pathSeparator, isPathSeparator )
 import System.IO           ( hFlush, stdout )
 import System.Environment  ( getArgs, getEnv, setEnv, unsetEnv )
-import System.Process      ( exitWith, system )
+import System.Process      ( exitWith, system, getPID )
 import Control.Monad       ( when, unless, foldM )
-import System.IOExts       ( evalCmd )
+import System.IOExts       ( evalCmd, readCompleteFile )
 import Language.Curry.Distribution ( installDir )
 import Prelude hiding (log, (<|>))
->>>>>>> a3743c49
 
 import Boxes            ( table, render )
 import OptParse
 import System.CurryPath ( addCurrySubdir, stripCurrySuffix )
-<<<<<<< HEAD
-import System.Path      ( fileInPath, getFileInPath )
+import System.Path      ( fileInPath )
 import Text.CSV         ( readCSV, showCSV, writeCSVFile )
 
 import CPM.ErrorLogger
 import CPM.FileUtil ( cleanTempDir, joinSearchPath, safeReadFile, whenFileExists
                     , inDirectory, recreateDirectory
-=======
-import System.Path      ( fileInPath )
-import Text.CSV         ( showCSV )
-
-import CPM.ErrorLogger
-import CPM.FileUtil ( joinSearchPath, safeReadFile, whenFileExists
-                    , ifFileExists, inDirectory, inTempDir, recreateDirectory
->>>>>>> a3743c49
                     , removeDirectoryComplete, copyDirectory, quote, tempDir )
 import CPM.Config   ( Config (..)
                     , readConfigurationWith, showCompilerVersion
@@ -92,15 +64,9 @@
 cpmBanner :: String
 cpmBanner = unlines [bannerLine, bannerText, bannerLine]
  where
-<<<<<<< HEAD
   bannerText =
-    "Curry Package Manager <curry-lang.org/tools/cpm> (version of 04/11/2020)"
+    "Curry Package Manager <curry-lang.org/tools/cpm> (version of 05/11/2020)"
   bannerLine = take (length bannerText) (repeat '-')
-=======
- bannerText =
-  "Curry Package Manager <curry-language.org/tools/cpm> (version of 15/03/2019)"
- bannerLine = take (length bannerText) (repeat '-')
->>>>>>> a3743c49
 
 main :: IO ()
 main = do
@@ -120,39 +86,6 @@
 
 runWithArgs :: Options -> IO ()
 runWithArgs opts = do
-<<<<<<< HEAD
-  setLogLevel $ optLogLevel opts
-  setWithShowTime (optWithTime opts)
-  debugMessage "Reading CPM configuration..."
-  config <- readConfigurationWith (optDefConfig opts) >>= \c ->
-   case c of
-    Left err -> do errorMessage $ "Error reading .cpmrc settings: " ++ err
-                   exitWith 1
-    Right c' -> return c'
-  debugMessage ("Current configuration:\n" ++ showConfiguration config)
-  runELM $ case optCommand opts of
-    NoCommand   -> failELM "NoCommand"
-    Config    o -> configCmd    o config
-    Update    o -> updateCmd    o config
-    Compiler  o -> curryCmd     o config
-    Exec      o -> execCmd      o config
-    Doc       o -> docCmd       o config
-    Test      o -> testCmd      o config
-    Uninstall o -> uninstallCmd o config
-    Deps      o -> depsCmd      o config
-    PkgInfo   o -> infoCmd      o config
-    Link      o -> linkCmd      o config
-    Add       o -> addCmd       o config
-    New       o -> newCmd       o
-    List      o -> listCmd      o config
-    Search    o -> searchCmd    o config
-    Upgrade   o -> upgradeCmd   o config
-    Diff      o -> diffCmd      o config
-    Checkout  o -> checkoutCmd  o config
-    Install   o -> installCmd   o config
-    Upload    o -> uploadCmd    o config
-    Clean       -> cleanPackage config Info
-=======
   ((ll, _), (msgs, result)) <-
     runErrorLogger' (optLogLevel opts) (optWithTime opts) $ do
       debugMessage "Reading CPM configuration..."
@@ -189,9 +122,8 @@
                either (\le -> levelGte Info (logLevelOf le))
                       (const True)
                       result
-  exitWith (if allOk then 0 else 1)
+  exitWith $ if allOk then 0 else 1
  where runErrorLogger' a b c = runErrorLogger c a b
->>>>>>> a3743c49
 
 -- The global options of CPM.
 data Options = Options
@@ -204,11 +136,7 @@
 defaultOptions :: Options
 defaultOptions = Options Info [] False NoCommand
 
-<<<<<<< HEAD
-data Command 
-=======
 data Command
->>>>>>> a3743c49
   = NoCommand
   | Config     ConfigOptions
   | Deps       DepsOptions
@@ -291,16 +219,11 @@
   { projectName :: String }
 
 data UpdateOptions = UpdateOptions
-<<<<<<< HEAD
   { indexURLs     :: [String]   -- the URLs of additional index repositories
   , cleanCache    :: Bool       -- clean also repository cache?
   , downloadIndex :: Bool       -- download the index repository?
   , useRepoCache  :: Bool       -- use repository cache to create repository DB?
   , writeCSV      :: Bool       -- write also a CSV file of the repository DB?
-=======
-  { indexURLs :: [String]   -- the URLs of additional index repositories
-  , cleanCache :: Bool      -- clean also repository cache?
->>>>>>> a3743c49
   }
 
 data UploadOptions = UploadOptions
@@ -403,11 +326,7 @@
 updateOpts :: Options -> UpdateOptions
 updateOpts s = case optCommand s of
   Update opts -> opts
-<<<<<<< HEAD
   _           -> UpdateOptions [] True True True False
-=======
-  _           -> UpdateOptions [] True
->>>>>>> a3743c49
 
 uploadOpts :: Options -> UploadOptions
 uploadOpts s = case optCommand s of
@@ -654,7 +573,6 @@
     <.> flag (\a -> Right $ a { optCommand = Update (updateOpts a)
                                                { cleanCache = False } })
              (  short "c"
-<<<<<<< HEAD
              <> long "clean"
              <> help "Do not clean global package cache" )
     <.> flag (\a -> Right $ a { optCommand = Update (updateOpts a)
@@ -672,10 +590,6 @@
              (  short "w"
              <> long "writecsv"
              <> help "Write also a CSV file of the cache database" )
-=======
-             <> long "cache"
-             <> help "Do not clean global package cache" )
->>>>>>> a3743c49
 
   uploadArgs =
        flag (\a -> Right $ a { optCommand =
@@ -933,18 +847,6 @@
 
 ------------------------------------------------------------------------------
 -- `config` command: show current CPM configuration
-<<<<<<< HEAD
-configCmd :: ConfigOptions -> Config -> ErrorLoggerIO ()
-configCmd opts cfg
-  | configAll opts
-  = do repo <- execIO $ getBaseRepository cfg
-       gc   <- readGlobalCache cfg repo
-       putStrLnELM configS
-       putStrLnELM "Installed packages:\n"
-       putStrLnELM $ unwords . sortBy (<=) . map packageId . allPackages $ gc
-  | otherwise
-  = putStrLnELM configS
-=======
 configCmd :: ConfigOptions -> Config -> ErrorLogger ()
 configCmd opts cfg
   | configAll opts = do
@@ -953,30 +855,28 @@
       liftIOErrorLogger $ do
         putStrLn configS
         putStrLn "Installed packages:\n"
-        putStrLn (unwords (map packageId (allPackages gc)))
-  | otherwise = liftIOErrorLogger $ putStrLn configS
->>>>>>> a3743c49
+        putStrLn $ unwords . sortBy (<=) . map packageId . allPackages $ gc
+  | otherwise = putStrLnELM configS
  where
   configS = unlines
              [cpmBanner, "Current configuration:", "", showConfiguration cfg]
 
 ------------------------------------------------------------------------------
 -- `update` command:
-<<<<<<< HEAD
-updateCmd :: UpdateOptions -> Config -> ErrorLoggerIO ()
+updateCmd :: UpdateOptions -> Config -> ErrorLogger ()
 updateCmd opts cfg = do
   let cfg' = cfg { packageIndexURLs = indexURLs opts ++ packageIndexURLs cfg }
-  execIO checkRequiredExecutables
+  checkRequiredExecutables
   updateRepository cfg' (cleanCache opts) (downloadIndex opts)
                         (useRepoCache opts) (writeCSV opts)
 
 ------------------------------------------------------------------------------
 -- `deps` command:
-depsCmd :: DepsOptions -> Config -> ErrorLoggerIO ()
+depsCmd :: DepsOptions -> Config -> ErrorLogger ()
 depsCmd opts cfg = do
   specDir <- getLocalPackageSpec cfg "."
-  pkg     <- loadPackageSpecELM specDir
-  checkCompiler cfg pkg
+  pkg     <- loadPackageSpec specDir
+  liftIOErrorLogger $ checkCompiler cfg pkg
   if depsPath opts -- show CURRYPATH only?
     then do loadpath <- getCurryLoadPath cfg specDir
             putStrLnELM loadpath
@@ -985,50 +885,15 @@
 
 ------------------------------------------------------------------------------
 -- `info` command:
-infoCmd :: InfoOptions -> Config -> ErrorLoggerIO ()
-infoCmd (InfoOptions Nothing (Just _) _ _) _ =
-  failELM "Must specify package name"
-infoCmd (InfoOptions Nothing Nothing allinfos plain) cfg = do
-  specDir <- getLocalPackageSpec cfg "."
-  p       <- loadPackageSpecELM specDir
-  printInfo cfg allinfos plain p
-infoCmd (InfoOptions (Just pkgname) Nothing allinfos plain) cfg = do
-  pkgs <- execIO $ getAllPackageVersions cfg pkgname False
-=======
-updateCmd :: UpdateOptions -> Config -> ErrorLogger ()
-updateCmd opts cfg = do
-  let cfg' = if null (indexURLs opts)
-               then cfg
-               else cfg { packageIndexURL = head (indexURLs opts) }
-                    -- TODO: allow merging from several package indices
-  checkRequiredExecutables
-  updateRepository cfg' (cleanCache opts)
-
-------------------------------------------------------------------------------
--- `deps` command:
-depsCmd :: DepsOptions -> Config -> ErrorLogger ()
-depsCmd opts cfg = do
-  specDir <- getLocalPackageSpec cfg "."
-  pkg <- loadPackageSpec specDir
-  liftIOErrorLogger $ checkCompiler cfg pkg
-  if depsPath opts -- show CURRYPATH only?
-    then do loadpath <- getCurryLoadPath cfg specDir
-            liftIOErrorLogger $ putStrLn loadpath
-    else do result <- resolveDependencies cfg specDir
-            liftIOErrorLogger $ putStrLn (showResult result)
-
-------------------------------------------------------------------------------
--- `info` command:
 infoCmd :: InfoOptions -> Config -> ErrorLogger ()
 infoCmd (InfoOptions Nothing (Just _) _ _) _ =
   fail "Must specify package name"
-infoCmd (InfoOptions Nothing Nothing allinfos plain) cfg =
-  getLocalPackageSpec cfg "." >>= \specDir ->
-  loadPackageSpec specDir >>= \p ->
-  liftIOErrorLogger (printInfo cfg allinfos plain p)
-infoCmd (InfoOptions (Just pkgname) Nothing allinfos plain) cfg =
-  getAllPackageVersions cfg pkgname False >>= \pkgs ->
->>>>>>> a3743c49
+infoCmd (InfoOptions Nothing Nothing allinfos plain) cfg = do
+  specDir <- getLocalPackageSpec cfg "."
+  p       <- loadPackageSpec specDir
+  liftIOErrorLogger $ printInfo cfg allinfos plain p
+infoCmd (InfoOptions (Just pkgname) Nothing allinfos plain) cfg = do
+  pkgs <- getAllPackageVersions cfg pkgname False
   case pkgs of
     [] -> packageNotFoundFailure pkgname
     ps -> case filter (isCompatibleToCompiler cfg) ps of
@@ -1036,106 +901,52 @@
                  in compatPackageNotFoundFailure cfg pkgname
                       ("Use 'info " ++ pkgname ++ " " ++ lvers ++
                        "' to print info about the latest version.")
-<<<<<<< HEAD
-           (rp:_) -> do p <- toELM $ readPackageFromRepository cfg rp
-                        printInfo cfg allinfos plain p
+           (rp:_) -> do p <- readPackageFromRepository cfg rp
+                        liftIOErrorLogger $ printInfo cfg allinfos plain p
 infoCmd (InfoOptions (Just pkgname) (Just v) allinfos plain) cfg = do
-  mbpkg <- execIO $ getPackageVersion cfg pkgname v
+  mbpkg <- getPackageVersion cfg pkgname v
   case mbpkg of
     Nothing -> packageNotFoundFailure $ pkgname ++ "-" ++ showVersion v
-    Just rp -> do p <- toELM $ readPackageFromRepository cfg rp
-                  printInfo cfg allinfos plain p
-
-printInfo :: Config -> Bool -> Bool -> Package -> ErrorLoggerIO ()
+    Just rp -> do p <- readPackageFromRepository cfg rp
+                  liftIOErrorLogger $ printInfo cfg allinfos plain p
+
+printInfo :: Config -> Bool -> Bool -> Package -> IO ()
 printInfo cfg allinfos plain pkg = do
-  isinstalled <- execIO $ packageInstalled cfg pkg
-  putStrLnELM $ renderPackageInfo allinfos plain isinstalled pkg
-=======
-           (rp:_) -> readPackageFromRepository cfg rp >>= \p ->
-                     liftIOErrorLogger (printInfo cfg allinfos plain p)
-infoCmd (InfoOptions (Just pkgname) (Just v) allinfos plain) cfg =
-  getPackageVersion cfg pkgname v >>= \mbpkg ->
-  case mbpkg of
-    Nothing -> packageNotFoundFailure $ pkgname ++ "-" ++ showVersion v
-    Just rp -> readPackageFromRepository cfg rp >>=  \p ->
-               liftIOErrorLogger (printInfo cfg allinfos plain p)
-
-printInfo :: Config -> Bool -> Bool -> Package -> IO ()
-printInfo cfg allinfos plain pkg =
-  packageInstalled cfg pkg >>= \isinstalled ->
-  putStrLn (renderPackageInfo allinfos plain isinstalled pkg)
->>>>>>> a3743c49
+  isinstalled <- packageInstalled cfg pkg
+  putStrLn $ renderPackageInfo allinfos plain isinstalled pkg
 
 
 ------------------------------------------------------------------------------
 -- `checkout` command:
-<<<<<<< HEAD
-checkoutCmd :: CheckoutOptions -> Config -> ErrorLoggerIO ()
+checkoutCmd :: CheckoutOptions -> Config -> ErrorLogger ()
 checkoutCmd (CheckoutOptions pkgname Nothing pre) cfg = do
- repo <- execIO $ getRepoForPackages cfg [pkgname]
-=======
-checkoutCmd :: CheckoutOptions -> Config -> ErrorLogger ()
-checkoutCmd (CheckoutOptions pkgname Nothing pre) cfg =
- getRepoForPackages cfg [pkgname] >>= \repo ->
->>>>>>> a3743c49
+ repo <- getRepoForPackages cfg [pkgname]
  case findAllVersions repo pkgname pre of
   [] -> packageNotFoundFailure pkgname
   ps -> case filter (isCompatibleToCompiler cfg) ps of
     []    -> compatPackageNotFoundFailure cfg pkgname useUpdateHelp
-<<<<<<< HEAD
     (p:_) -> do acquireAndInstallPackageWithDependencies cfg repo p
                 checkoutPackage cfg p
 checkoutCmd (CheckoutOptions pkgname (Just ver) _) cfg = do
- repo <- execIO $ getRepoForPackages cfg [pkgname]
+ repo <- getRepoForPackages cfg [pkgname]
  case findVersion repo pkgname ver of
   Nothing -> packageNotFoundFailure $ pkgname ++ "-" ++ showVersion ver
   Just  p -> do acquireAndInstallPackage cfg p
                 checkoutPackage cfg p
 
-installCmd :: InstallOptions -> Config -> ErrorLoggerIO ()
+installCmd :: InstallOptions -> Config -> ErrorLogger ()
 installCmd (InstallOptions Nothing Nothing _ instexec False) cfg = do
   pkgdir <- getLocalPackageSpec cfg "."
   cleanCurryPathCache pkgdir
   (pkg,_) <- installLocalDependencies cfg pkgdir
-  execIO $ saveBaseVersionToCache cfg pkgdir
-  currypath <- getCurryLoadPath cfg pkgdir
-  writePackageConfig cfg pkgdir pkg currypath
-  whenM instexec $ installExecutable cfg pkg
--- Install executable only:
-installCmd (InstallOptions Nothing Nothing _ _ True) cfg = do
-  pkgdir <- getLocalPackageSpec cfg "."
-  pkg    <- loadPackageSpecELM pkgdir
-  installExecutable cfg pkg
-installCmd (InstallOptions (Just pkg) vers pre _ _) cfg = do
-  fileExists <- execIO $ doesFileExist pkg
-  if fileExists
-    then toELM $ installFromZip cfg pkg
-    else installApp (CheckoutOptions pkg vers pre) cfg
-installCmd (InstallOptions Nothing (Just _) _ _ _) _ =
-  failELM "Must specify package name"
-=======
-    (p:_) -> acquireAndInstallPackageWithDependencies cfg repo p >>
-             checkoutPackage cfg p
-checkoutCmd (CheckoutOptions pkgname (Just ver) _) cfg =
- getRepoForPackages cfg [pkgname] >>= \repo ->
- case findVersion repo pkgname ver of
-  Nothing -> packageNotFoundFailure $ pkgname ++ "-" ++ showVersion ver
-  Just  p -> acquireAndInstallPackageWithDependencies cfg repo p >>
-             checkoutPackage cfg p
-
-installCmd :: InstallOptions -> Config -> ErrorLogger ()
-installCmd (InstallOptions Nothing Nothing _ instexec False) cfg = do
-  pkgdir <- getLocalPackageSpec cfg "."
-  liftIOErrorLogger $ cleanCurryPathCache pkgdir
-  (pkg, _) <- installLocalDependencies cfg pkgdir
   liftIOErrorLogger $ saveBaseVersionToCache cfg pkgdir
   currypath <- getCurryLoadPath cfg pkgdir
   writePackageConfig cfg pkgdir pkg currypath
   when instexec $ installExecutable cfg pkg
 -- Install executable only:
-installCmd (InstallOptions Nothing Nothing _ _ True) cfg =
-  getLocalPackageSpec cfg "." >>= \pkgdir ->
-  loadPackageSpec pkgdir >>= \pkg ->
+installCmd (InstallOptions Nothing Nothing _ _ True) cfg = do
+  pkgdir <- getLocalPackageSpec cfg "."
+  pkg    <- loadPackageSpec pkgdir
   installExecutable cfg pkg
 installCmd (InstallOptions (Just pkg) vers pre _ _) cfg = do
   fileExists <- liftIOErrorLogger $ doesFileExist pkg
@@ -1144,7 +955,6 @@
     else installApp (CheckoutOptions pkg vers pre) cfg
 installCmd (InstallOptions Nothing (Just _) _ _ _) _ =
   fail "Must specify package name"
->>>>>>> a3743c49
 
 --- Installs the application (i.e., binary) provided by a package.
 --- This is done by checking out the package into CPM's application packages
@@ -1154,54 +964,31 @@
 --- Internal note: the installed package should not be cleaned or removed
 --- after the installation since its execution might refer (via the
 --- config module) to some data stored in the package.
-<<<<<<< HEAD
-installApp :: CheckoutOptions -> Config -> ErrorLoggerIO ()
-=======
 installApp :: CheckoutOptions -> Config -> ErrorLogger ()
->>>>>>> a3743c49
 installApp opts cfg = do
   let apppkgdir = appPackageDir cfg
       copname   = coPackage opts
       copkgdir  = apppkgdir </> coPackage opts
-<<<<<<< HEAD
-  curdir <- execIO $ getCurrentDirectory
-  execIO $ removeDirectoryComplete copkgdir
-  logMsg Debug $ "Change into directory " ++ apppkgdir
-  inDirectoryELM apppkgdir $ do
+  curdir <- liftIOErrorLogger $ getCurrentDirectory
+  liftIOErrorLogger $ removeDirectoryComplete copkgdir
+  debugMessage $ "Change into directory " ++ apppkgdir
+  inDirectoryEL apppkgdir $ do
     checkoutCmd opts cfg
-    logMsg Debug ("Change into directory " ++ copkgdir)
-    execIO $ setCurrentDirectory copkgdir
+    debugMessage $ "Change into directory " ++ copkgdir
+    liftIOErrorLogger $ setCurrentDirectory copkgdir
     pkg <- loadPackageSpecELM "."
     maybe
-     (do execIO $ setCurrentDirectory curdir
-         execIO $ removeDirectoryComplete copkgdir
-         failELM $ "Package '" ++ name pkg ++
+     (do liftIOErrorLogger $ setCurrentDirectory curdir
+         liftIOErrorLogger $ removeDirectoryComplete copkgdir
+         fail $ "Package '" ++ name pkg ++
                    "' has no executable, nothing installed.\n" ++
                    "Hint: use 'cypm add " ++ copname ++
                    "' to add new dependency and install it.")
      (\_ -> installCmd (InstallOptions Nothing Nothing False True False) cfg)
      (executableSpec pkg)
-=======
-  curdir <- liftIOErrorLogger $ getCurrentDirectory
-  liftIOErrorLogger $ removeDirectoryComplete copkgdir
-  debugMessage ("Change into directory " ++ apppkgdir)
-  inDirectoryEL apppkgdir $ do
-    checkoutCmd opts cfg
-    log Debug ("Change into directory " ++ copkgdir)
-    liftIOErrorLogger $ setCurrentDirectory copkgdir
-    pkg <- loadPackageSpec "."
-    case executableSpec pkg of
-      Nothing -> do liftIOErrorLogger $ setCurrentDirectory curdir
-                    liftIOErrorLogger $ removeDirectoryComplete copkgdir
-                    fail ("Package '" ++ name pkg ++
-                            "' has no executable, nothing installed.\n" ++
-                            "Hint: use 'cypm add " ++ copname ++
-                            "' to add new dependency and install it.")
-      Just _  -> installCmd (InstallOptions Nothing Nothing False True False) cfg
->>>>>>> a3743c49
 
 --- Checks the compiler compatibility.
-checkCompiler :: Config -> Package -> ErrorLoggerIO ()
+checkCompiler :: Config -> Package -> ErrorLogger ()
 checkCompiler cfg pkg =
   unlessM (isCompatibleToCompiler cfg pkg) $ error $
     "Current compiler '" ++ showCompilerVersion cfg ++
@@ -1209,15 +996,14 @@
 
 --- Installs the executable specified in the package in the
 --- bin directory of CPM (compare .cpmrc).
-<<<<<<< HEAD
-installExecutable :: Config -> Package -> ErrorLoggerIO ()
+installExecutable :: Config -> Package -> ErrorLogger ()
 installExecutable cfg pkg = do
-  checkCompiler cfg pkg
+  liftIOErrorLogger $ checkCompiler cfg pkg
   maybe (return ())
         (\ (PackageExecutable name mainmod eopts) -> do
-           lvl <- execIO getLogLevel
-           path <- execIO $ getEnviron "PATH"
-           logMsg Info ("Compiling main module: " ++ mainmod)
+           lvl <- getLogLevel
+           path <- liftIOErrorLogger $ getEnv "PATH"
+           infoMessage $ "Compiling main module: " ++ mainmod
            let (cmpname,_,_,_) = compilerVersion cfg
                cmd = unwords $
                        [":set", if levelGte Debug lvl then "v1" else "v0"
@@ -1226,137 +1012,65 @@
                bindir     = binInstallDir cfg
                binexec    = bindir </> name
            curryCmd (ExecOptions cmd) cfg
-           logMsg Info $ "Installing executable '" ++ name ++ "' into '" ++
+           infoMessage $ "Installing executable '" ++ name ++ "' into '" ++
                          bindir ++ "'"
            -- renaming might not work across file systems, hence we move:
-           execIO $ showExecCmd (unwords ["mv", mainmod, binexec])
+           showExecCmd (unwords ["mv", mainmod, binexec])
            checkPath path bindir
         )
         (executableSpec pkg)
-=======
-installExecutable :: Config -> Package -> ErrorLogger ()
-installExecutable cfg pkg = do
-  liftIOErrorLogger (checkCompiler cfg pkg)
-  case executableSpec pkg of
-    Nothing -> return ()
-    Just (PackageExecutable name mainmod eopts)
-            -> do lvl <- getLogLevel
-                  path <- liftIOErrorLogger $ getEnv "PATH"
-                  log Info ("Compiling main module: " ++ mainmod)
-                  let (cmpname,_,_,_) = compilerVersion cfg
-                      cmd = unwords $
-                              [":set", if levelGte Debug lvl then "v1" else "v0"
-                              , maybe "" id (lookup cmpname eopts)
-                              , ":load", mainmod, ":save", ":quit"]
-                      bindir     = binInstallDir cfg
-                      binexec    = bindir </> name
-                  compiler (ExecOptions cmd) cfg
-                  log Info ("Installing executable '" ++ name ++ "' into '" ++
-                            bindir ++ "'")
-                  -- renaming might not work across file systems, hence we move:
-                  showExecCmd (unwords ["mv", mainmod, binexec])
-                  checkPath path bindir
->>>>>>> a3743c49
  where
   checkPath path bindir =
     if bindir `elem` splitSearchPath path
       then return ()
-<<<<<<< HEAD
-      else logMsg Info $
+      else infoMessage $
              "It is recommended to add '" ++bindir++ "' to your path!"
 
 
-uninstallCmd :: UninstallOptions -> Config -> ErrorLoggerIO ()
+uninstallCmd :: UninstallOptions -> Config -> ErrorLogger ()
 uninstallCmd (UninstallOptions (Just pkgname) (Just ver)) cfg =
-=======
-      else log Info $ "It is recommended to add '" ++bindir++ "' to your path!"
-
-
-uninstall :: UninstallOptions -> Config -> ErrorLogger ()
-uninstall (UninstallOptions (Just pkgname) (Just ver)) cfg =
->>>>>>> a3743c49
   uninstallPackage cfg pkgname ver
 --- uninstalls an application (i.e., binary) provided by a package:
 uninstallCmd (UninstallOptions (Just pkgname) Nothing) cfg = do
   let copkgdir  = appPackageDir cfg </> pkgname
-<<<<<<< HEAD
-  codirexists <- execIO $ doesDirectoryExist copkgdir
+  codirexists <- liftIOErrorLogger $ doesDirectoryExist copkgdir
   if codirexists
     then do
-      pkg <- loadPackageSpecELM copkgdir
+      pkg <- loadPackageSpec copkgdir
       uninstallPackageExecutable cfg pkg
-      execIO $ removeDirectoryComplete copkgdir
-      logMsg Info ("Package '" ++ pkgname ++
+      liftIOErrorLogger $ removeDirectoryComplete copkgdir
+      infoMessage ("Package '" ++ pkgname ++
                    "' uninstalled from application package cache.")
-    else failELM $
+    else fail $
            "Cannot find executable installed for package '" ++ pkgname ++ "'."
 uninstallCmd (UninstallOptions Nothing (Just _)) _ =
-  logMsg Error "Please provide a package and version number!"
+  errorMessage "Please provide a package and version number!"
 uninstallCmd (UninstallOptions Nothing Nothing) cfg = do
   pkgdir <- getLocalPackageSpec cfg "."
-  pkg    <- loadPackageSpecELM pkgdir
+  pkg    <- loadPackageSpec pkgdir
   uninstallPackageExecutable cfg pkg
 
-uninstallPackageExecutable :: Config -> Package -> ErrorLoggerIO ()
+uninstallPackageExecutable :: Config -> Package -> ErrorLogger ()
 uninstallPackageExecutable cfg pkg =
   maybe (return ())
         (\ (PackageExecutable name _ _) -> do
            let binexec = binInstallDir cfg </> name
-           exf <- execIO $ doesFileExist binexec
+           exf <- liftIOErrorLogger $ doesFileExist binexec
            if exf
-             then do execIO $ removeFile binexec
-                     logMsg Info ("Executable '" ++ binexec ++ "' removed")
-             else logMsg Info $ "Executable '" ++ binexec ++ "' not installed")
+             then do liftIOErrorLogger $ removeFile binexec
+                     infoMessage $ "Executable '" ++ binexec ++ "' removed"
+             else infoMessage $ "Executable '" ++ binexec ++ "' not installed")
         (executableSpec pkg)
-
---- Lists all (compiler-compatible if `lall` is false) packages
---- in the given repository.
-listCmd :: ListOptions -> Config -> ErrorLoggerIO ()
-=======
-  codirexists <- liftIOErrorLogger $ doesDirectoryExist copkgdir
-  if codirexists
-    then do spec <- loadPackageSpec copkgdir
-            uninstallPackageExecutable cfg spec
-            liftIOErrorLogger $ removeDirectoryComplete copkgdir
-            log Info ("Package '" ++ pkgname ++
-                      "' uninstalled from application package cache.")
-    else fail $ "Package '" ++ pkgname ++ "' is not installed."
-uninstall (UninstallOptions Nothing (Just _)) _ =
-  log Error "Please provide a package and version number!"
-uninstall (UninstallOptions Nothing Nothing) cfg =
-  getLocalPackageSpec cfg "." >>= \pkgdir ->
-  loadPackageSpec pkgdir >>= uninstallPackageExecutable cfg
-
-uninstallPackageExecutable :: Config -> Package -> ErrorLogger ()
-uninstallPackageExecutable cfg pkg = case executableSpec pkg of
-  Nothing                           -> return ()
-  Just (PackageExecutable name _ _) -> do
-    let binexec = binInstallDir cfg </> name
-    exists <- liftIOErrorLogger $ doesFileExist binexec
-    if exists
-      then liftIOErrorLogger (removeFile binexec) >>
-           log Info ("Executable '" ++ binexec ++ "' removed")
-      else log Info ("Executable '" ++ binexec ++ "' not installed")
-
-tryFindVersion :: String -> Version -> Repository -> ErrorLogger Package
-tryFindVersion pkg ver repo = case findVersion repo pkg ver of
-  Nothing -> packageNotFoundFailure $ pkg ++ "-" ++ showVersion ver
-  Just  p -> return $ p
 
 --- Lists all (compiler-compatible if `lall` is false) packages
 --- in the given repository.
 listCmd :: ListOptions -> Config -> ErrorLogger ()
->>>>>>> a3743c49
 listCmd (ListOptions lv csv cat) cfg = do
-  repo <- execIO $ if cat then getRepositoryWithNameVersionCategory cfg
-                          else getRepositoryWithNameVersionSynopsis cfg
+  repo <- if cat then getRepositoryWithNameVersionCategory cfg
+                 else getRepositoryWithNameVersionSynopsis cfg
   let listresult = if cat then renderCats (catgroups repo)
                           else renderPkgs (allpkgs repo)
-<<<<<<< HEAD
   putStrELM listresult
-=======
-  liftIOErrorLogger $ putStr listresult
->>>>>>> a3743c49
  where
   -- all packages (and versions if `lv`)
   allpkgs repo = concatMap (if lv then id else ((:[]) . filterCompatPkgs cfg))
@@ -1422,23 +1136,18 @@
 
 
 --- Search in all (compiler-compatible) packages in the given repository.
-<<<<<<< HEAD
-searchCmd :: SearchOptions -> Config -> ErrorLoggerIO ()
-=======
 searchCmd :: SearchOptions -> Config -> ErrorLogger ()
->>>>>>> a3743c49
 searchCmd (SearchOptions q smod sexec) cfg = do
   let searchaction = if smod then searchExportedModules
                              else if sexec then searchExecutable
                                            else searchNameSynopsisModules
-  allpkgs <- execIO $ searchaction cfg q
+  allpkgs <- searchaction cfg q
   let results = sortBy (\p1 p2 -> name p1 <= name p2)
                        (map (filterCompatPkgs cfg)
                             (map (sortBy (\a b -> version a `vgt` version b))
                                  (groupBy (\a b -> name a == name b)
                                  allpkgs)))
       (colsizes,rows) = packageVersionAsTable cfg results
-<<<<<<< HEAD
   putStrELM $ unlines $
     if null results
       then [ "No packages found for '" ++ q ++ "'", useUpdateHelp ]
@@ -1446,51 +1155,24 @@
 
 
 --- `upgrade` command.
-upgradeCmd :: UpgradeOptions -> Config -> ErrorLoggerIO ()
+upgradeCmd :: UpgradeOptions -> Config -> ErrorLogger ()
 upgradeCmd (UpgradeOptions Nothing) cfg = do
   specDir <- getLocalPackageSpec cfg "."
   cleanCurryPathCache specDir
-  logMsg Info "Upgrading all packages"
+  infoMessage "Upgrading all packages"
   upgradeAllPackages cfg specDir
 upgradeCmd (UpgradeOptions (Just pkg)) cfg = do
   specDir <- getLocalPackageSpec cfg "."
-  logMsg Info ("Upgrade " ++ pkg)
-=======
-  liftIOErrorLogger $ putStr $ unlines $
-             if null results
-               then [ "No packages found for '" ++ q ++ "'", useUpdateHelp ]
-               else [ render (table rows colsizes), cpmInfo, useUpdateHelp ]
-  return ()
-
-
---- `upgrade` command.
-upgradeCmd :: UpgradeOptions -> Config -> ErrorLogger ()
-upgradeCmd (UpgradeOptions Nothing) cfg = do
-  specDir <- getLocalPackageSpec cfg "."
-  liftIOErrorLogger $ cleanCurryPathCache specDir
-  log Info "Upgrading all packages"
-  upgradeAllPackages cfg specDir
-upgradeCmd (UpgradeOptions (Just pkg)) cfg = do
-  specDir <- getLocalPackageSpec cfg "."
-  log Info ("Upgrade " ++ pkg)
->>>>>>> a3743c49
+  infoMessage $ "Upgrade " ++ pkg
   upgradeSinglePackage cfg specDir pkg
 
 
 --- `link` command.
-<<<<<<< HEAD
-linkCmd :: LinkOptions -> Config -> ErrorLoggerIO ()
+linkCmd :: LinkOptions -> Config -> ErrorLogger ()
 linkCmd (LinkOptions src) cfg = do
   specDir <- getLocalPackageSpec cfg "."
   cleanCurryPathCache specDir
-  logMsg Info ("Linking '" ++ src ++ "' into local package cache...")
-=======
-linkCmd :: LinkOptions -> Config -> ErrorLogger ()
-linkCmd (LinkOptions src) cfg = do
-  specDir <- getLocalPackageSpec cfg "."
-  liftIOErrorLogger $ cleanCurryPathCache specDir
-  log Info ("Linking '" ++ src ++ "' into local package cache...")
->>>>>>> a3743c49
+  infoMessage $ "Linking '" ++ src ++ "' into local package cache..."
   linkToLocalCache cfg src specDir
 
 --- `add` command:
@@ -1500,32 +1182,21 @@
 --- Option `--dependency`: add the package name as a dependency to the
 --- current package
 --- No option: like `--package` followed by `install` command
-<<<<<<< HEAD
-addCmd :: AddOptions -> Config -> ErrorLoggerIO ()
+addCmd :: AddOptions -> Config -> ErrorLogger ()
 addCmd (AddOptions addpkg adddep pkg force) config
   | addpkg    = addPackageToRepository config pkg force True
   | adddep    = addDependencyCmd pkg force config
   | otherwise = do addDependencyCmd pkg force config
                    installCmd (installOpts defaultOptions) config
-=======
-addCmd :: AddOptions -> Config -> ErrorLogger ()
-addCmd (AddOptions addpkg adddep pkg force) config
-  | addpkg    = addPackageToRepository config pkg force True
-  | adddep    = addDependencyCmd pkg force config
-  | otherwise = addDependencyCmd pkg force config >>
-                installCmd (installOpts defaultOptions) config
-
->>>>>>> a3743c49
 
 useForce :: String
 useForce = "Use option '-f' or '--force' to overwrite it."
 
 --- `add --dependency` command: add the given package as a new
 --- dependency to the current package.
-<<<<<<< HEAD
-addDependencyCmd :: String -> Bool -> Config -> ErrorLoggerIO ()
+addDependencyCmd :: String -> Bool -> Config -> ErrorLogger ()
 addDependencyCmd pkgname force config = do
-  allpkgs <- execIO $ getAllPackageVersions config pkgname False
+  allpkgs <- getAllPackageVersions config pkgname False
   case allpkgs of
     [] -> packageNotFoundFailure pkgname
     ps -> case filter (isCompatibleToCompiler config) ps of
@@ -1534,42 +1205,18 @@
                         addDepToLocalPackage (version p) pkgdir
  where
   addDepToLocalPackage vers pkgdir = do
-    pkgSpec <- loadPackageSpecELM pkgdir
-=======
-addDependencyCmd :: String -> Bool -> Config -> ErrorLogger ()
-addDependencyCmd pkgname force config =
-  getAllPackageVersions config pkgname False >>= \allpkgs ->
-  case allpkgs of
-    [] -> packageNotFoundFailure pkgname
-    ps -> case filter (isCompatibleToCompiler config) ps of
-             []    -> compatPackageNotFoundFailure config pkgname useUpdateHelp
-             (p:_) -> getLocalPackageSpec config "." >>=
-                      addDepToLocalPackage (version p)
- where
-  addDepToLocalPackage vers pkgdir = do
     pkgSpec <- loadPackageSpec pkgdir
->>>>>>> a3743c49
     let depexists = pkgname `elem` dependencyNames pkgSpec
         newdeps   = addDep [[VGte vers, VLt (nextMajor vers)]]
                            (dependencies pkgSpec)
         newpkg    = pkgSpec { dependencies = newdeps }
     if force || not depexists
-<<<<<<< HEAD
-      then do execIO $ writePackageSpec newpkg (pkgdir </> "package.json")
-              logMsg Info ("Dependency '" ++ pkgname ++ " >= " ++
-                           showVersion vers ++
-                           "' added to package '" ++ pkgdir ++ "'")
-      else logMsg Critical ("Dependency '" ++ pkgname ++
-                            "' already exists!\n" ++ useForce)
-=======
-      then liftIOErrorLogger
-             (writePackageSpec newpkg (pkgdir </> "package.json")) >>
-           log Info ("Dependency '" ++ pkgname ++ " >= " ++
-                     showVersion vers ++
-                     "' added to package '" ++ pkgdir ++ "'")
-      else log Critical ("Dependency '" ++ pkgname ++
-                         "' already exists!\n" ++ useForce)
->>>>>>> a3743c49
+      then do liftIOErrorLogger $ writePackageSpec newpkg (pkgdir </> "package.json")
+              infoMessage $ ("Dependency '" ++ pkgname ++ " >= " ++
+                             showVersion vers ++
+                             "' added to package '" ++ pkgdir ++ "'")
+      else criticalMessage $ "Dependency '" ++ pkgname ++
+                              "' already exists!\n" ++ useForce)
 
   addDep vcs [] = [Dependency pkgname vcs]
   addDep vcs (Dependency pn pvcs : deps) =
@@ -1581,75 +1228,60 @@
 --- or, if they are not given, on exported modules (if specified in the
 --- package), on the main executable (if specified in the package),
 --- or on all source modules of the package.
-<<<<<<< HEAD
-docCmd :: DocOptions -> Config -> ErrorLoggerIO ()
+docCmd :: DocOptions -> Config -> ErrorLogger ()
 docCmd opts cfg = do
   specDir <- getLocalPackageSpec cfg "."
-  pkg     <- loadPackageSpecELM specDir
+  pkg     <- loadPackageSpec specDir
   let docdir = maybe "cdoc" id (docDir opts) </> packageId pkg
-  absdocdir <- execIO $ getAbsolutePath docdir
-  execIO $ createDirectoryIfMissing True absdocdir
-  whenM (docReadme   opts) $ genPackageREADME pkg specDir absdocdir
-  whenM (docManual   opts) $ genPackageManual pkg specDir absdocdir
-  whenM (docPrograms opts) $ genDocForPrograms opts cfg absdocdir specDir pkg
+  absdocdir <- liftIOErrorLogger $ getAbsolutePath docdir
+  liftIOErrorLogger $ createDirectoryIfMissing True absdocdir
+  when (docReadme   opts) $ genPackageREADME pkg specDir absdocdir
+  when (docManual   opts) $ genPackageManual pkg specDir absdocdir
+  when (docPrograms opts) $ genDocForPrograms opts cfg absdocdir specDir pkg
 
 --- Translate package README file to HTML, if possible (i.e., some README
 --- file and `pandoc` exists). Two README files are produced:
 --- `README.html` (standalone document) and `README_I.html` (document
 --- fragment without header and footer).
-genPackageREADME :: Package -> String -> String -> ErrorLoggerIO ()
+genPackageREADME :: Package -> String -> String -> ErrorLogger ()
 genPackageREADME _ specDir outputdir = do
   rmfiles  <- getReadmeFiles
-  ispandoc <- execIO $ fileInPath "pandoc"
+  ispandoc <- liftIOErrorLogger $ fileInPath "pandoc"
   if null rmfiles || not ispandoc
     then do
-      logMsg Info $ "'README.html' not generated: " ++
+      infoMessage $ "'README.html' not generated: " ++
                     if ispandoc then "no README file found"
                                 else "executable 'pandoc' not found"
     else do
       let readmefile = head rmfiles
           formatcmd1 = formatCmd1 readmefile
           formatcmd2 = formatCmd2 readmefile
-      logMsg Debug $ "Executing command: " ++ formatcmd1
-      rc1 <- inDirectoryIO specDir $ system formatcmd1
-      logMsg Debug $ "Executing command: " ++ formatcmd2
-      rc2 <- inDirectoryIO specDir $ system formatcmd2
+      debugMessage $ "Executing command: " ++ formatcmd1
+      rc1 <- liftIOErrorLogger $ inDirectory specDir $ system formatcmd1
+      debugMessage $ "Executing command: " ++ formatcmd2
+      rc2 <- liftIOErrorLogger $ inDirectory specDir $ system formatcmd2
       if rc1 == 0 && rc2 == 0
         then do
           -- make them readable:
-          execIO $ system $
+          liftIOErrorLogger $ system $
             unwords ["chmod -f 644 ", quote outfile1, quote outfile2]
-          logMsg Info $
+          infoMessage $
             "'" ++ readmefile ++ "' translated to '" ++ outfile1 ++ "'."
-        else failELM $ "Error during execution of commands:\n" ++
+        else fail $ "Error during execution of commands:\n" ++
                        formatcmd1 ++ "\n" ++ formatcmd2
  where
   outfile1 = outputdir </> "README.html"
   outfile2 = outputdir </> "README_I.html"
 
   getReadmeFiles = do
-    entries <- execIO $ getDirectoryContents specDir
+    entries <- liftIOErrorLogger $ getDirectoryContents specDir
     return $ filter ("README" `isPrefixOf`) entries
 
   formatCmd1 readme = "pandoc -s -t html -o " ++ outfile1 ++ " " ++ readme
   formatCmd2 readme = "pandoc -t html -o " ++ outfile2 ++ " " ++ readme
 
 --- Generate manual according to  documentation specification of package.
-genPackageManual :: Package -> String -> String -> ErrorLoggerIO ()
-=======
-docCmd :: DocOptions -> Config -> ErrorLogger ()
-docCmd opts cfg = do
-  specDir <- getLocalPackageSpec cfg "."
-  pkg <- loadPackageSpec specDir
-  let docdir = maybe "cdoc" id (docDir opts) </> packageId pkg
-  absdocdir <- liftIOErrorLogger $ getAbsolutePath docdir
-  liftIOErrorLogger $ createDirectoryIfMissing True absdocdir
-  when (docManual opts) $ genPackageManual pkg specDir absdocdir
-  when (docPrograms opts) $ genDocForPrograms opts cfg absdocdir specDir pkg
-
---- Generate manual according to  documentation specification of package.
 genPackageManual :: Package -> String -> String -> ErrorLogger ()
->>>>>>> a3743c49
 genPackageManual pkg specDir outputdir = case documentation pkg of
     Nothing -> return ()
     Just (PackageDocumentation docdir docmain doccmd) -> do
@@ -1657,28 +1289,19 @@
                         if null doccmd then formatCmd docmain
                                        else doccmd
       if null formatcmd
-        then logMsg Info $ "Cannot format documentation file '" ++
+        then infoMessage $ "Cannot format documentation file '" ++
                            docmain ++ "' (unknown kind)"
         else do
-<<<<<<< HEAD
-          logMsg Debug $ "Executing command: " ++ formatcmd
-          rc <- inDirectoryIO (specDir </> docdir) $ system formatcmd
+          debugMessage $ "Executing command: " ++ formatcmd
+          rc <- liftIOErrorLogger $ inDirectory (specDir </> docdir) $ system formatcmd
           if rc == 0
             then do
               let outfile = outputdir </> replaceExtension docmain ".pdf"
                -- make it readable:
-              execIO $ system ("chmod -f 644 " ++ quote outfile)
-              logMsg Info $
+              liftIOErrorLogger $ system ("chmod -f 644 " ++ quote outfile)
+              infoMessage $
                 "Package documentation written to '" ++ outfile ++ "'."
-            else failELM $ "Error during execution of command:\n" ++ formatcmd
-=======
-          debugMessage $ "Executing command: " ++ formatcmd
-          liftIOErrorLogger $ inDirectory (specDir </> docdir) $ system formatcmd
-          let outfile = outputdir </> replaceExtension docmain ".pdf"
-          liftIOErrorLogger $ system ("chmod -f 644 " ++ quote outfile) -- make it readable
-          infoMessage $ "Package documentation written to '" ++ outfile ++ "'."
-      return ()
->>>>>>> a3743c49
+            else fail $ "Error during execution of command:\n" ++ formatcmd
  where
   formatCmd docmain
     | ".tex" `isSuffixOf` docmain
@@ -1708,39 +1331,25 @@
 --- package), on the main executable (if specified in the package),
 --- or on all source modules of the package.
 genDocForPrograms :: DocOptions -> Config -> String -> String -> Package
-<<<<<<< HEAD
-                  -> ErrorLoggerIO ()
-genDocForPrograms opts cfg docdir specDir pkg = do
-  abspkgdir <- execIO $ getAbsolutePath specDir
-  checkCompiler cfg pkg
-=======
                   -> ErrorLogger ()
 genDocForPrograms opts cfg docdir specDir pkg = do
   abspkgdir <- liftIOErrorLogger $ getAbsolutePath specDir
   liftIOErrorLogger $ checkCompiler cfg pkg
->>>>>>> a3743c49
   let exports = exportedModules pkg
       mainmod = maybe Nothing
                       (\ (PackageExecutable _ emain _) -> Just emain)
                       (executableSpec pkg)
   (docmods,apidoc) <-
      maybe (if null exports
-<<<<<<< HEAD
-              then maybe (do ms <- execIO $ curryModulesInDir (specDir </>"src")
+              then maybe (do ms <- liftIOErrorLogger $ curryModulesInDir (specDir </>"src")
                              return (ms,True))
-=======
-              then maybe (liftIOErrorLogger
-                            (curryModulesInDir (specDir </> "src")) >>=
-                            \ms -> return (ms,True))
->>>>>>> a3743c49
                          (\m -> return ([m],False))
                          mainmod
               else return (exports,True))
            (\ms -> return (ms,True))
            (docModules opts)
   if null docmods
-<<<<<<< HEAD
-    then logMsg Info "No modules to be documented!"
+    then infoMessage "No modules to be documented!"
     else do
       currypath <- getCurryLoadPath cfg specDir
       let pkgurls = path2packages abspkgdir currypath
@@ -1749,29 +1358,17 @@
           mapM_ (docModule currypath pkgurls) docmods
           runDocCmd currypath pkgurls
             (["--title", apititle, "--onlyindexhtml", docdir] ++ docmods)
-          logMsg Info ("Documentation generated in '"++docdir++"'")
-=======
-    then log Info "No modules to be documented!"
-    else
-      getCurryLoadPath cfg specDir >>= \currypath ->
-      let pkgurls = path2packages abspkgdir currypath in
-      if apidoc
-        then foldM (\_ -> docModule currypath pkgurls) () docmods >>
-             runDocCmd currypath pkgurls
-                       (["--title", apititle, "--onlyindexhtml", docdir]
-                        ++ docmods) >>
-             log Info ("Documentation generated in '"++docdir++"'")
->>>>>>> a3743c49
+          infoMessage ("Documentation generated in '"++docdir++"'")
         else runDocCmd currypath pkgurls [docdir, head docmods]
  where
   apititle = "\"API Documentation of Package '" ++ name pkg ++ "'\""
 
   getCurryDoc = do
-    mbf <- execIO $ getFileInPath cdbin
+    mbf <- liftIOErrorLogger $ getFileWithSuffix cdbin
     maybe (do let cpmcurrydoc = binInstallDir cfg </> cdbin
-              cdex <- execIO $ doesFileExist cpmcurrydoc
+              cdex <- liftIOErrorLogger $ doesFileExist cpmcurrydoc
               if cdex then return cpmcurrydoc
-                      else failELM $ "Executable '" ++ cdbin ++ "' not found!"
+                      else fail $ "Executable '" ++ cdbin ++ "' not found!"
           )
           return
           mbf
@@ -1786,7 +1383,7 @@
                     then []
                     else map (\ (d,u) -> "--use "++d++"@"++u) uses
         cmd = unwords (currydoc : useopts ++ docparams)
-    logMsg Info $ "Running CurryDoc: " ++ cmd
+    infoMessage $ "Running CurryDoc: " ++ cmd
     execWithCurryPath (ExecOptions cmd) cfg currypath
 
   -- translates a path into a list of package paths and their doc URLs:
@@ -1807,28 +1404,26 @@
 --- `test` command: run `curry-check` on the modules provided as an argument
 --- or, if they are not provided, on the exported (if specified)
 --- or all source modules of the package.
-<<<<<<< HEAD
-testCmd :: TestOptions -> Config -> ErrorLoggerIO ()
+testCmd :: TestOptions -> Config -> ErrorLogger ()
 testCmd opts cfg = do
   specDir <- getLocalPackageSpec cfg "."
-  pkg     <- loadPackageSpecELM specDir
-  checkCompiler cfg pkg
-  aspecDir <- execIO $ getAbsolutePath specDir
-  mainprogs <- execIO $ curryModulesInDir (aspecDir </> "src")
+  pkg     <- loadPackageSpec specDir
+  liftIOErrorLogger $ checkCompiler cfg pkg
+  aspecDir <- liftIOErrorLogger $ getAbsolutePath specDir
+  mainprogs <- liftIOErrorLogger $ curryModulesInDir (aspecDir </> "src")
   let tests = testSuites pkg mainprogs
   stats <- if null tests
-             then do logMsg Info "No modules to be tested!"
-                     return []
+             then infoMessage "No modules to be tested!"
              else mapM (execTest aspecDir) tests
-  unlessM (null (testFile opts)) $ execIO $
+  unlessM (null (testFile opts)) $ liftIOErrorLogger $
     combineCSVStatsOfPkg (packageId pkg) (concat stats) (testFile opts)
  where
   getCurryCheck = do
-    mbf <- execIO $ getFileInPath ccbin
+    mbf <- liftIOErrorLogger $ getFileWithSuffix ccbin
     maybe (do let cpmcurrycheck = binInstallDir cfg </> ccbin
-              ccex <- execIO $ doesFileExist cpmcurrycheck
+              ccex <- liftIOErrorLogger $ doesFileExist cpmcurrycheck
               if ccex then return cpmcurrycheck
-                      else failELM $ "Executable '" ++ ccbin ++ "' not found!"
+                      else fail $ "Executable '" ++ ccbin ++ "' not found!"
           )
           return
           mbf
@@ -1836,7 +1431,7 @@
 
   execTest apkgdir (PackageTest dir mods pccopts script) = do
     currycheck <- getCurryCheck
-    pid <- execIO getPID
+    pid <- liftIOErrorLogger getPID
     let csvfile  = "TESTRESULT" ++ show pid ++ ".csv"
         statopts = if null (testFile opts) then [] else ["statfile=" ++ csvfile]
         tccopts  = unwords (map ("--" ++) (testCheckOpts opts ++ statopts) ++
@@ -1853,51 +1448,20 @@
       "(in directory '" ++ dir ++ "', showing raw output) on modules:\n" ++
       unwords mods ++ "\n"
     unlessM (null script) $ putStrLnELM $
-=======
-testCmd :: TestOptions -> Config -> ErrorLogger ()
-testCmd opts cfg = do
-  specDir <- getLocalPackageSpec cfg "."
-  pkg <- loadPackageSpec specDir
-  liftIOErrorLogger $ checkCompiler cfg pkg
-  aspecDir <- liftIOErrorLogger $ getAbsolutePath specDir
-  mainprogs <- liftIOErrorLogger $ curryModulesInDir (aspecDir </> "src")
-  let tests = testsuites pkg mainprogs
-  if null tests
-    then log Info "No modules to be tested!"
-    else foldM (\_ -> execTest aspecDir) () tests
- where
-  currycheck = curryExec cfg ++ " check"
-
-  execTest apkgdir (PackageTest dir mods ccopts script) = do
-    let scriptcmd = "CURRYBIN=" ++ curryExec cfg ++ " && export CURRYBIN && " ++
-                    "." </> script ++ if null ccopts then "" else ' ' : ccopts
-        checkcmd  = currycheck ++ if null ccopts then "" else ' ' : ccopts
-    liftIOErrorLogger$ unless (null mods) $ putStrLn $
-      "Running CurryCheck (" ++ checkcmd ++ ")\n" ++
-      "(in directory '" ++ dir ++ "', showing raw output) on modules:\n" ++
-      unwords mods ++ "\n"
-    liftIOErrorLogger $ unless (null script) $ putStrLn $
->>>>>>> a3743c49
       "Executing test script with command:\n" ++ scriptcmd ++ "\n" ++
       "(in directory '" ++ dir ++ "', showing raw output):\n"
     let currysubdir = apkgdir </> addCurrySubdir dir
         testcmd = if not (null mods)
                     then unwords (checkcmd : mods)
                     else scriptcmd
-<<<<<<< HEAD
-    logMsg Debug $ "Removing directory: " ++ currysubdir
-    execIO $ showExecCmd (unwords ["rm", "-rf", currysubdir])
-    inDirectoryELM (apkgdir </> dir) $ do
-=======
     debugMessage $ "Removing directory: " ++ currysubdir
     showExecCmd (unwords ["rm", "-rf", currysubdir])
-    inDirectoryEL (apkgdir </> dir) $
->>>>>>> a3743c49
+    liftIOErrorLogger $ inDirectory (apkgdir </> dir) $ do
       execWithPkgDir (ExecOptions testcmd) cfg apkgdir
       if null (testFile opts) || null mods
         then return []
-        else do s <- execIO $ readCompleteFile csvfile
-                execIO $ removeFile csvfile
+        else do s <- liftIOErrorLogger $ readCompleteFile csvfile
+                liftIOErrorLogger $ removeFile csvfile
                 return [readCSV s]
 
   testSuites spec mainprogs = case testModules opts of
@@ -1941,49 +1505,17 @@
     entries <- getDirectoryContents d
     let realentries = filter (\f -> length f >= 1 && head f /= '.') entries
         newprogs    = filter (\f -> takeExtension f == ".curry") realentries
-<<<<<<< HEAD
     subdirs <- mapM (\e -> do b <- doesDirectoryExist (d </> e)
                               return $ if b then [e] else [])
                     realentries
-=======
-    subdirs <- mapM (\e -> doesDirectoryExist (d </> e) >>=
-                            \b -> return $ if b then [e] else []) realentries
->>>>>>> a3743c49
                >>= return . concat
     subdirentries <- mapM (\s -> getModules (p ++ s ++ ".") (d </> s)) subdirs
     return $ map ((p ++) . stripCurrySuffix) newprogs ++ concat subdirentries
 
 
-<<<<<<< HEAD
-diffCmd :: DiffOptions -> Config -> ErrorLoggerIO ()
+diffCmd :: DiffOptions -> Config -> ErrorLogger ()
 diffCmd opts cfg = do
   specDir   <- getLocalPackageSpec cfg "."
-  localSpec <- loadPackageSpecELM specDir
-  checkCompiler cfg localSpec
-  let localname  = name localSpec
-      localv     = version localSpec
-      showlocalv = showVersion localv
-  repo <- execIO $ getRepoForPackageSpec cfg localSpec
-  diffv <- getDiffVersion repo localname
-  if diffv == localv
-    then failELM $ "Cannot diff identical package versions " ++ showlocalv
-    else do
-      putStrLnELM $ "Comparing local version " ++ showlocalv ++
-                    " and repository version " ++ showVersion diffv ++ ":\n"
-      installIfNecessary repo localname diffv
-      putStrLnELM ""
-      gc <- readGlobalCache cfg repo
-      diffAPIIfEnabled      repo gc specDir localSpec diffv
-      diffBehaviorIfEnabled repo gc specDir localSpec diffv
-      execIO $ cleanTempDir
- where
-  getDiffVersion repo localname = case diffVersion opts of
-    Nothing -> case findLatestVersion cfg repo localname False of
-      Nothing -> failELM $
-=======
-diffCmd :: DiffOptions -> Config -> ErrorLogger ()
-diffCmd opts cfg = do
-  specDir <- getLocalPackageSpec cfg "."
   localSpec <- loadPackageSpec specDir
   liftIOErrorLogger $ checkCompiler cfg localSpec
   let localname  = name localSpec
@@ -1994,18 +1526,18 @@
   if diffv == localv
     then fail $ "Cannot diff identical package versions " ++ showlocalv
     else do
-      liftIOErrorLogger $ putStrLn ("Comparing local version " ++ showlocalv ++
-                   " and repository version " ++ showVersion diffv ++ ":\n")
+      putStrLnELM $ "Comparing local version " ++ showlocalv ++
+                    " and repository version " ++ showVersion diffv ++ ":\n"
       installIfNecessary repo localname diffv
-      liftIOErrorLogger $ putStrLn ""
+      putStrLnELM ""
       gc <- readGlobalCache cfg repo
       diffAPIIfEnabled      repo gc specDir localSpec diffv
       diffBehaviorIfEnabled repo gc specDir localSpec diffv
+      liftIOErrorLogger $ cleanTempDir
  where
   getDiffVersion repo localname = case diffVersion opts of
     Nothing -> case findLatestVersion cfg repo localname False of
       Nothing -> fail $
->>>>>>> a3743c49
         "No other version of local package '" ++ localname ++
         "' compatible to '" ++ showCompilerVersion cfg ++
         "' found in package repository."
@@ -2018,110 +1550,50 @@
       Just  p -> acquireAndInstallPackageWithDependencies cfg repo p
 
   diffAPIIfEnabled repo gc specDir localSpec diffversion =
-<<<<<<< HEAD
-    whenM (diffAPI opts) $ do
+    when (diffAPI opts) $ do
       putStrLnELM "Running API diff...\n"
-      diffResults <- toELM $
-        APIDiff.compareModulesFromPackageAndDir cfg repo gc specDir
+      diffResults <- APIDiff.compareModulesFromPackageAndDir cfg repo gc specDir
                             (name localSpec) diffversion (diffModules opts)
       let diffOut = APIDiff.showDifferences (map snd diffResults)
                                             (version localSpec) diffversion
       unlessM (null diffOut) (putStrLnELM diffOut >> putStrLnELM "")
 
   diffBehaviorIfEnabled repo gc specDir localSpec diffversion =
-    whenM (diffBehavior opts) $ do
+    when (diffBehavior opts) $ do
       putStrLnELM "Preparing behavior diff...\n"
-      i <- toELM $
-        BDiff.preparePackageAndDir cfg repo gc specDir (name localSpec)
+      i <- BDiff.preparePackageAndDir cfg repo gc specDir (name localSpec)
                                                           diffversion
       toELM $ BDiff.diffBehavior cfg repo gc i (diffGroundEqu opts)
                                  (diffUseAna opts) (diffModules opts)
 
 -- Implementation of the `curry` command.
-curryCmd :: ExecOptions -> Config -> ErrorLoggerIO ()
+curryCmd :: ExecOptions -> Config -> ErrorLogger ()
 curryCmd o cfg = do
   pkgdir <- getLocalPackageSpec cfg "."
-  pkg    <- loadPackageSpecELM pkgdir
-  checkCompiler cfg pkg
-=======
-    if diffAPI opts
-    then liftIOErrorLogger (putStrLn "Running API diff...\n") >>
-         APIDiff.compareModulesFromPackageAndDir cfg repo gc specDir
-                          (name localSpec) diffversion (diffModules opts) >>=
-         \diffResults ->
-         let diffOut = APIDiff.showDifferences (map snd diffResults)
-                                             (version localSpec) diffversion
-         in liftIOErrorLogger
-              (unless (null diffOut) (putStrLn diffOut >> putStrLn "")) >>
-            return ()
-    else return ()
-
-  diffBehaviorIfEnabled repo gc specDir localSpec diffversion =
-    if diffBehavior opts
-      then liftIOErrorLogger (putStrLn "Preparing behavior diff...\n") >>
-           BDiff.preparePackageAndDir cfg repo gc specDir (name localSpec)
-                                                          diffversion >>=
-           \i -> BDiff.diffBehavior cfg repo gc i (diffGroundEqu opts)
-                                    (diffUseAna opts) (diffModules opts)
-      else return ()
-
--- Implementation of the `curry` command.
-compiler :: ExecOptions -> Config -> ErrorLogger ()
-compiler o cfg = do
-  pkgdir <- getLocalPackageSpec cfg "."
-  pkg <- loadPackageSpec pkgdir
+  pkg    <- loadPackageSpec pkgdir
   liftIOErrorLogger $ checkCompiler cfg pkg
->>>>>>> a3743c49
   execWithPkgDir
     (ExecOptions $ unwords [curryExec cfg, "--nocypm", exeCommand o])
     cfg pkgdir
 
 -- Implementation of the `exec` command.
-<<<<<<< HEAD
-execCmd :: ExecOptions -> Config -> ErrorLoggerIO ()
+execCmd :: ExecOptions -> Config -> ErrorLogger ()
 execCmd o cfg = do
   pkgdir <- getLocalPackageSpec cfg "."
   execWithPkgDir o cfg pkgdir
 
-execWithPkgDir :: ExecOptions -> Config -> String -> ErrorLoggerIO ()
+execWithPkgDir :: ExecOptions -> Config -> String -> ErrorLogger ()
 execWithPkgDir o cfg specDir = do
   cp <- getCurryLoadPath cfg specDir
   execWithCurryPath o cfg cp
 
-execWithCurryPath :: ExecOptions -> Config -> String -> ErrorLoggerIO ()
+execWithCurryPath :: ExecOptions -> Config -> String -> ErrorLogger ()
 execWithCurryPath o _ currypath = do
-  logMsg Debug ("Setting CURRYPATH to " ++ currypath)
-  execIO $ do
-    setEnviron "CURRYPATH" currypath
-    ecode <- showExecCmd (exeCommand o)
-    unsetEnviron "CURRYPATH"
-    unless (ecode==0) (exitWith ecode)
-
-computePackageLoadPath :: Config -> String -> ErrorLoggerIO String
-computePackageLoadPath cfg pkgdir = do
-  execIO $ debugMessage "Computing load path for package..."
-  pkg <- loadPackageSpecELM pkgdir
-  cbv <- execIO $ loadBaseVersionFromCache pkgdir
-  let cfg' = if null cbv then cfg else cfg { baseVersion = cbv }
-  allpkgs <- resolveAndCopyDependenciesForPackage cfg' pkgdir pkg
-  abs <- execIO $ getAbsolutePath pkgdir
-=======
-execCmd :: ExecOptions -> Config -> ErrorLogger ()
-execCmd o cfg =
-  getLocalPackageSpec cfg "." >>= execWithPkgDir o cfg
-
-execWithPkgDir :: ExecOptions -> Config -> String -> ErrorLogger ()
-execWithPkgDir o cfg specDir =
-  getCurryLoadPath cfg specDir >>= execWithCurryPath o cfg
-
-execWithCurryPath :: ExecOptions -> Config -> String -> ErrorLogger ()
-execWithCurryPath o _ currypath =
-  log Debug ("Setting CURRYPATH to " ++ currypath) >>
-  do liftIOErrorLogger $ setEnv "CURRYPATH" currypath
-     ecode <- showExecCmd (exeCommand o)
-     liftIOErrorLogger $ unsetEnv "CURRYPATH"
-     liftIOErrorLogger $ unless (ecode==0) (exitWith ecode)
-     return ()
+  debugMessage $ "Setting CURRYPATH to " ++ currypath
+  liftIOErrorLogger $ setEnv "CURRYPATH" currypath
+  ecode <- showExecCmd (exeCommand o)
+  liftIOErrorLogger $ unsetEnv "CURRYPATH"
+  liftIOErrorLogger $ unless (ecode==0) (exitWith ecode)
 
 computePackageLoadPath :: Config -> String -> ErrorLogger String
 computePackageLoadPath cfg pkgdir = do
@@ -2131,74 +1603,39 @@
   let cfg' = if null cbv then cfg else cfg { baseVersion = cbv }
   allpkgs <- resolveAndCopyDependenciesForPackage cfg' pkgdir pkg
   abs <- liftIOErrorLogger $ getAbsolutePath pkgdir
->>>>>>> a3743c49
   let srcdirs = map (abs </>) (sourceDirsOf pkg)
       -- remove 'base' package if it is the same as in current config:
       pkgs = filter notCurrentBase allpkgs
       currypath = joinSearchPath (srcdirs ++ dependencyPathsSeparate pkgs abs)
-<<<<<<< HEAD
-  execIO $ saveCurryPathToCache cfg' pkgdir currypath
-=======
   liftIOErrorLogger $ saveCurryPathToCache cfg' pkgdir currypath
->>>>>>> a3743c49
   return currypath
  where
   notCurrentBase pkg = name pkg /= "base" ||
                        showVersion (version pkg) /= compilerBaseVersion cfg
 
 
-<<<<<<< HEAD
 --- Implementation of the `new` command: create a new package.
-newCmd :: NewOptions -> ErrorLoggerIO ()
-newCmd (NewOptions pname) = execIO $ do
-  exists <- doesDirectoryExist pname
+newCmd :: NewOptions -> ErrorLogger ()
+newCmd (NewOptions pname) = do
+  exists <- liftIOErrorLogger $ doesDirectoryExist pname
   when exists $ do
     errorMessage $ "There is already a directory with the new project name.\n"
                 ++ "I cannot create new project!"
-    exitWith 1
-  let emptyAuthor   = "YOUR NAME <YOUR EMAIL ADDRESS>"
-      emptySynopsis = "PLEASE PROVIDE A ONE-LINE SUMMARY ABOUT THE PACKAGE"
-  createDirectory pname
-  let pkgSpec = emptyPackage { name            = pname
-                             , version         = initialVersion
-                             , author          = [emptyAuthor]
-                             , synopsis        = emptySynopsis
-                             , category        = ["Programming"]
-                             , dependencies    = [] 
-                             , exportedModules = []
-                             , license         = Just "BSD-3-Clause"
-                             , licenseFile     = Just "LICENSE"
-                             }
-  writePackageSpec pkgSpec (pname </> "package.json")
-  copyFile (packagePath </> "templates" </> "LICENSE") (pname </> "LICENSE")
-  createDirectory (pname </> "src")
-  let cmain = "Main.curry"
-  copyFile (packagePath </> "templates" </> cmain) (pname </> "src" </> cmain)
-  writeFile (pname </> "README.md") readme
-  putStr $ unlines todo
-=======
---- Creates a new package.
-newPackage :: NewOptions -> ErrorLogger ()
-newPackage (NewOptions pname) = do
-  exists <- liftIOErrorLogger $ doesDirectoryExist pname
-  when exists $ do
-    errorMessage $ "There is already a directory with the new project name.\n"
-                ++ "Cannot create new project!"
     liftIOErrorLogger $ exitWith 1
   liftIOErrorLogger $ do
     let emptyAuthor   = "YOUR NAME <YOUR EMAIL ADDRESS>"
         emptySynopsis = "PLEASE PROVIDE A ONE-LINE SUMMARY ABOUT THE PACKAGE"
     createDirectory pname
     let pkgSpec = emptyPackage { name            = pname
-                               , version         = initialVersion
-                               , author          = [emptyAuthor]
-                               , synopsis        = emptySynopsis
-                               , category        = ["Programming"]
-                               , dependencies    = []
-                               , exportedModules = []
-                               , license         = Just "BSD-3-Clause"
-                               , licenseFile     = Just "LICENSE"
-                               }
+                              , version         = initialVersion
+                              , author          = [emptyAuthor]
+                              , synopsis        = emptySynopsis
+                              , category        = ["Programming"]
+                              , dependencies    = [] 
+                              , exportedModules = []
+                              , license         = Just "BSD-3-Clause"
+                              , licenseFile     = Just "LICENSE"
+                              }
     writePackageSpec pkgSpec (pname </> "package.json")
     copyFile (packagePath </> "templates" </> "LICENSE") (pname </> "LICENSE")
     createDirectory (pname </> "src")
@@ -2206,8 +1643,6 @@
     copyFile (packagePath </> "templates" </> cmain) (pname </> "src" </> cmain)
     writeFile (pname </> "README.md") readme
     putStr $ unlines todo
-    return ()
->>>>>>> a3743c49
  where
   readme = unlines [pname, take (length pname) (repeat '=')]
 
@@ -2229,7 +1664,6 @@
     ]
 
 ------------------------------------------------------------------------------
-<<<<<<< HEAD
 --- Uploads the current package to the package server.
 --- If the package has a GIT repository with tag `$version`
 --- and the option `--notagging` is not given, the package version
@@ -2241,36 +1675,36 @@
 --- is removed, the package is added to the local copy of the repository,
 --- and the `package.json` is uploaded via the script specified
 --- in `uploadURL`.
-uploadCmd :: UploadOptions -> Config -> ErrorLoggerIO ()
+uploadCmd :: UploadOptions -> Config -> ErrorLogger ()
 uploadCmd opts cfg = do
   specDir <- getLocalPackageSpec cfg "."
-  lpkg    <- loadPackageSpecELM specDir
+  lpkg    <- loadPackageSpec  specDir
   let pkgrepodir = repositoryDir cfg </>
                    name lpkg </> showVersion (version lpkg)
-  exrepodir <- execIO $ doesDirectoryExist pkgrepodir
+  exrepodir <- liftIOErrorLogger $ doesDirectoryExist pkgrepodir
   if exrepodir && not (forceUpdate opts)
-    then failELM $ "Package version already exists in repository!"
+    then fail "Package version already exists in repository!"
     else return ()
-  inDirectoryELM specDir $ setTagInGitIfNecessary opts lpkg
-  instdir <- execIO tempDir
-  execIO $ recreateDirectory instdir
+  liftIOErrorLogger $ inDirectory specDir $ setTagInGitIfNecessary opts lpkg
+  instdir <- liftIOErrorLogger tempDir
+  liftIOErrorLogger $ recreateDirectory instdir
   installPkg lpkg instdir
   let pkgid = packageId lpkg
-  pkg <- loadPackageSpecELM (instdir </> pkgid)
+  pkg <- loadPackageSpec (instdir </> pkgid)
   -- Test package if CurryCheck is installed:
-  mbccfile <- execIO $ getFileInPath "curry-check"
+  mbccfile <- liftIOErrorLogger $ getFileWithSuffix "curry-check"
   ecode <- maybe (return 0) (\_ -> testPackage pkgid instdir) mbccfile
   if ecode > 0
-    then do execIO cleanTempDir
-            logMsg Critical "ERROR in package, package not uploaded!"
+    then do liftIOErrorLogger cleanTempDir
+            criticalMessage "ERROR in package, package not uploaded!"
     else do
-      logMsg Info "Uploading package to global repository..."
+      infoMessage "Uploading package to global repository..."
       -- remove package possibly existing in global package cache:
-      execIO $ removeDirectoryComplete (installedPackageDir cfg pkg)
+      liftIOErrorLogger $ removeDirectoryComplete (installedPackageDir cfg pkg)
       uploadPackageSpec (instdir </> pkgid </> "package.json")
-      execIO $ addPackageToRepo pkgrepodir (instdir </> pkgid) pkg
-      execIO $ cleanTempDir
-      logMsg Info ("Package '" ++ pkgid ++ "' uploaded")
+      liftIOErrorLogger $ addPackageToRepo pkgrepodir (instdir </> pkgid) pkg
+      liftIOErrorLogger $ cleanTempDir
+      infoMessage $ "Package '" ++ pkgid ++ "' uploaded"
  where
   -- add package to local copy of repository:
   addPackageToRepo pkgrepodir pkgdir pkg = do
@@ -2278,73 +1712,19 @@
     infoMessage $ "Create directory: " ++ pkgrepodir
     createDirectoryIfMissing True pkgrepodir
     copyFile (pkgdir </> "package.json") (pkgrepodir </> "package.json")
-=======
---- Uploads a package to package server.
-uploadCmd :: UploadOptions -> Config -> ErrorLogger ()
-uploadCmd opts cfg = do
-  specDir <- getLocalPackageSpec cfg "."
-  lpkg <- loadPackageSpec specDir
-  let pkgrepodir = repositoryDir cfg </>
-                   name lpkg </> showVersion (version lpkg)
-  exrepodir <- liftIOErrorLogger $ doesDirectoryExist pkgrepodir
-  if exrepodir && not (forceUpdate opts)
-    then fail $ "Package version already exists in repository!"
-    else return ()
-  inDirectoryEL specDir (setTagInGitIfNecessary opts lpkg)
-  instdir <- liftIOErrorLogger $ tempDir
-  liftIOErrorLogger $ recreateDirectory instdir
-  installPkg lpkg instdir
-  let pkgid = packageId lpkg
-  pkg <- loadPackageSpec (instdir </> pkgid)
-  ecode <- liftIOErrorLogger $ testPackage pkgid instdir
-  if ecode > 0
-    then liftIOErrorLogger (removeDirectoryComplete instdir) >>
-         log Critical "ERROR in package, package not uploaded!"
-    else log Info "Uploading package to global repository..." >>
-         liftIOErrorLogger (removeInstalledPkg pkgid) >>
-         uploadPackageSpec (instdir </> pkgid </> "package.json") >>
-         -- add package to local copy of repository:
-         addPackageToRepo pkgrepodir (instdir </> pkgid) pkg >>
-         liftIOErrorLogger (removeDirectoryComplete instdir) >>
-         log Info ("Package '" ++ pkgid ++ "' uploaded")
- where
-  addPackageToRepo pkgrepodir pkgdir pkg = do
-    exrepodir <- liftIOErrorLogger $ doesDirectoryExist pkgrepodir
-    infoMessage $ "Create directory: " ++ pkgrepodir
-    liftIOErrorLogger $ createDirectoryIfMissing True pkgrepodir
-    liftIOErrorLogger $ copyFile (pkgdir </> "package.json")
-                                 (pkgrepodir </> "package.json")
->>>>>>> a3743c49
     if exrepodir then updatePackageInRepositoryCache cfg pkg
                  else addPackageToRepositoryCache    cfg pkg
 
   -- TODO: check url
   installPkg pkg instdir = case source pkg of
-<<<<<<< HEAD
-    Nothing            -> failELM $ "No source specified for package"
-    Just (Git url rev) -> toELM $
-                            installPackageSourceTo pkg (Git url rev) instdir
-    _                  -> failELM $ "No git source with version tag"
-
-  testPackage pkgid instdir = do
-    curdir <- inDirectoryIO instdir getCurrentDirectory
-    let bindir = curdir </> "pkgbin"
-    execIO $ recreateDirectory bindir
-=======
     Nothing            -> fail $ "No source specified for package"
     Just (Git url rev) -> installPackageSourceTo pkg (Git url rev) instdir
     _                  -> fail $ "No git source with version tag"
 
-  removeInstalledPkg pkgid = do
-    let pkgInstallDir = packageInstallDir cfg </> pkgid
-    expkgdir <- doesDirectoryExist pkgInstallDir
-    when expkgdir $ removeDirectoryComplete pkgInstallDir
-
   testPackage pkgid instdir = do
-    curdir <- inDirectory instdir getCurrentDirectory
+    curdir <- liftIOErrorLogger $ inDirectory instdir getCurrentDirectory
     let bindir = curdir </> "pkgbin"
-    recreateDirectory bindir
->>>>>>> a3743c49
+    liftIOErrorLogger $ recreateDirectory bindir
     let cmd = unwords
                 [ -- install possible binaries in bindir:
                   "cypm", "-d bin_install_path="++bindir, "install", "&&"
@@ -2352,74 +1732,17 @@
                 , "cypm", "test", "&&"
                 , "cypm", "-d bin_install_path="++bindir, "uninstall"
                 ]
-<<<<<<< HEAD
     putStrLnELM $ "Testing package: '" ++ pkgid ++ "' with command:\n" ++ cmd
-    inDirectoryIO (instdir </> pkgid) $ system cmd
-
---- Set the package version as a tag in the local GIT repository and push it,
---- if the package source is a GIT with tag `$version`.
-setTagInGitIfNecessary :: UploadOptions -> Package -> ErrorLoggerIO ()
-=======
-    putStrLn $ "Testing package: '" ++ pkgid ++ "' with command:\n" ++ cmd
-    inDirectory (instdir </> pkgid) $ system cmd
+    liftIOErrorLogger $ inDirectory (instdir </> pkgid) $ system cmd
 
 --- Set the package version as a tag in the local GIT repository and push it,
 --- if the package source is a GIT with tag `$version`.
 setTagInGitIfNecessary :: UploadOptions -> Package -> ErrorLogger ()
->>>>>>> a3743c49
 setTagInGitIfNecessary opts pkg
   | not (setTag opts) = return ()
   | otherwise = case source pkg of
                   Just (Git _ (Just VersionAsTag)) -> setTagInGit pkg
-<<<<<<< HEAD
                   _                                -> return ()
-
-setTagInGit :: Package -> ErrorLoggerIO ()
-setTagInGit pkg = do
-  let ts = 'v' : showVersion (version pkg)
-  logMsg Info $ "Tagging current git repository with tag '" ++ ts++ "'"
-  (_,gittag,_) <- execIO $ evalCmd "git" ["tag","-l",ts] ""
-  let deltag = if null gittag then [] else ["git tag -d",ts,"&&"]
-      cmd    = unwords $ deltag ++ ["git tag -a",ts,"-m",ts,"&&",
-                                    "git push --tags -f"]
-  logMsg Info $ "Execute: " ++ cmd
-  ecode <- execIO $ system cmd
-  if ecode == 0 then return ()
-                else failELM $ "ERROR in setting the git tag"
-
--- Uploads a package specification stored in a file (first argument,
--- like `.../package.json`) with the web script specified by `uploadURL`.
-uploadPackageSpec :: String -> ErrorLoggerIO ()
-uploadPackageSpec pkgspecfname = do
-  pkgspec <- execIO $ readFile pkgspecfname
-  let curlopts = ["--data-binary", "@-", uploadURL ]
-  logMsg Debug $ unwords ("curl" : curlopts) ++ "\n" ++ pkgspec
-  (rc,out,err) <- execIO $ evalCmd "curl" curlopts pkgspec
-  unlessM (null out) $ logMsg Info out
-  if rc == 0
-    then return ()
-    else do logMsg Info err
-            failELM "Adding to global repository failed!"
-
--- URL of cpm-upload script.
-uploadURL :: String
-uploadURL = "https://www-ps.informatik.uni-kiel.de/~cpm/cpm-upload.cgi"
-
-------------------------------------------------------------------------------
---- Fail with a "package not found" message.
-packageNotFoundFailure :: String -> ErrorLoggerIO _
-packageNotFoundFailure pkgname =
-  failELM $ "Package '" ++ pkgname ++ "' not found in package repository.\n" ++
-            useUpdateHelp
-
---- Fail with a "compatible package not found" message and a comment
-compatPackageNotFoundFailure :: Config -> String -> String -> ErrorLoggerIO _
-compatPackageNotFoundFailure cfg pkgname helpcmt =
-  failELM $ "No version of package '" ++ pkgname ++ "' compatible to '" ++
-            showCompilerVersion cfg ++ "' found!\n" ++
-            helpcmt
-=======
-                  _ -> return ()
 
 setTagInGit :: Package -> ErrorLogger ()
 setTagInGit pkg = do
@@ -2434,36 +1757,37 @@
   if ecode == 0 then return ()
                 else fail $ "ERROR in setting the git tag"
 
--- Uploads a package specification stored in a file (first argument).
+-- Uploads a package specification stored in a file (first argument,
+-- like `.../package.json`) with the web script specified by `uploadURL`.
 uploadPackageSpec :: String -> ErrorLogger ()
 uploadPackageSpec pkgspecfname = do
   pkgspec <- liftIOErrorLogger $ readFile pkgspecfname
-  (rc,out,err) <- liftIOErrorLogger $
-    evalCmd "curl" ["--data-binary", "@-", uploadURL ] pkgspec
-  unless (null out) $ infoMessage out
+  let curlopts = ["--data-binary", "@-", uploadURL ]
+  debugMessage $ unwords ("curl" : curlopts) ++ "\n" ++ pkgspec
+  (rc,out,err) <- liftIOErrorLogger $ evalCmd "curl" curlopts pkgspec
+  unlessM (null out) $ infoMessage out
   if rc == 0
     then return ()
-    else log Info err >> fail "Adding to global repository failed!"
+    else do infoMessage err
+            fail "Adding to global repository failed!"
 
 -- URL of cpm-upload script.
 uploadURL :: String
---uploadURL = "http://localhost/~mh/cpm-upload.cgi"
-uploadURL = "https://www-ps.informatik.uni-kiel.de/~mh/cpm-upload.cgi"
+uploadURL = "https://www-ps.informatik.uni-kiel.de/~cpm/cpm-upload.cgi"
 
 ------------------------------------------------------------------------------
 --- Fail with a "package not found" message.
 packageNotFoundFailure :: String -> ErrorLogger _
 packageNotFoundFailure pkgname =
   fail $ "Package '" ++ pkgname ++ "' not found in package repository.\n" ++
-           useUpdateHelp
+            useUpdateHelp
 
 --- Fail with a "compatible package not found" message and a comment
 compatPackageNotFoundFailure :: Config -> String -> String -> ErrorLogger _
 compatPackageNotFoundFailure cfg pkgname helpcmt =
   fail $ "No version of package '" ++ pkgname ++ "' compatible to '" ++
-           showCompilerVersion cfg ++ "' found!\n" ++
-           helpcmt
->>>>>>> a3743c49
+            showCompilerVersion cfg ++ "' found!\n" ++
+            helpcmt
 
 ---------------------------------------------------------------------------
 -- Caching the current CURRYPATH of a package for faster startup.
@@ -2509,42 +1833,27 @@
 
 --- Gets CURRYPATH of the given package (either from the local cache file
 --- in the package dir or compute it).
-<<<<<<< HEAD
-getCurryLoadPath :: Config -> String -> ErrorLoggerIO String
+getCurryLoadPath :: Config -> String -> ErrorLogger String
 getCurryLoadPath cfg pkgdir = do
   mbp <- loadCurryPathFromCache cfg pkgdir
   maybe (computePackageLoadPath cfg pkgdir) return mbp
-=======
-getCurryLoadPath :: Config -> String -> ErrorLogger String
-getCurryLoadPath cfg pkgdir =
-  liftIOErrorLogger (loadCurryPathFromCache cfg pkgdir) >>=
-  maybe (computePackageLoadPath cfg pkgdir) return
->>>>>>> a3743c49
 
 --- Restores package CURRYPATH from local cache file in the given package dir,
 --- if it is still up-to-date, i.e., it exists and is newer than the package
 --- specification.
-<<<<<<< HEAD
-loadCurryPathFromCache :: Config -> String -> ErrorLoggerIO (Maybe String)
-=======
-loadCurryPathFromCache :: Config -> String -> IO (Maybe String)
->>>>>>> a3743c49
+loadCurryPathFromCache :: Config -> String -> ErrorLogger (Maybe String)
 loadCurryPathFromCache cfg pkgdir = do
   let cachefile = curryPathCacheFile pkgdir
-  excache <- execIO $ doesFileExist cachefile
+  excache <- liftIOErrorLogger $ doesFileExist cachefile
   if excache
     then do
-      cftime <- execIO $ getModificationTime cachefile
-      pftime <- execIO $ getModificationTime (pkgdir </> "package.json")
+      cftime <- liftIOErrorLogger $ getModificationTime cachefile
+      pftime <- liftIOErrorLogger $ getModificationTime (pkgdir </> "package.json")
       if cftime > pftime
-        then do cnt <- execIO $ safeReadFile cachefile
+        then do cnt <- liftIOErrorLogger $ safeReadFile cachefile
                 let ls = either (const []) lines cnt
                 return $ if consistentCache ls then Just (head ls)
-<<<<<<< HEAD
                                                else Nothing
-=======
-                                                  else Nothing
->>>>>>> a3743c49
         else return Nothing
     else return Nothing
  where
@@ -2554,33 +1863,10 @@
 
 --- Cleans the local cache file for CURRYPATH. This might be necessary
 --- for upgrade/install/link commands.
-<<<<<<< HEAD
-cleanCurryPathCache :: String -> ErrorLoggerIO ()
-cleanCurryPathCache pkgdir = execIO $ do
-=======
-cleanCurryPathCache :: String -> IO ()
-cleanCurryPathCache pkgdir = do
->>>>>>> a3743c49
+cleanCurryPathCache :: String -> ErrorLogger ()
+cleanCurryPathCache pkgdir = liftIOErrorLogger $ do
   let pathcachefile = curryPathCacheFile pkgdir
       basecachefile = baseVersionCacheFile pkgdir
   whenFileExists pathcachefile $ removeFile pathcachefile
   whenFileExists basecachefile $ removeFile basecachefile
-<<<<<<< HEAD
-
----------------------------------------------------------------------------
--- Auxiliaries:
-
---- Executes an `ErrorLoggerIO` action with the current directory set
---- to a given directory.
-inDirectoryELM :: String -> ErrorLoggerIO a -> ErrorLoggerIO a
-inDirectoryELM dir = toELM . inDirectory dir . fromELM
-
---- Executes an IO action with the current directory set
---- to a given directory in the `ErrorLoggerIO` monad.
-inDirectoryIO :: String -> IO a -> ErrorLoggerIO a
-inDirectoryIO dir = execIO . inDirectory dir
-=======
-  return ()
->>>>>>> a3743c49
-
----------------------------------------------------------------------------+  return ()