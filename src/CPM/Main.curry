--- conflicted
+++ resolved
@@ -10,39 +10,28 @@
                     , getCurrentDirectory, getDirectoryContents
                     , getModificationTime
                     , renameFile, removeFile, setCurrentDirectory )
-import Distribution ( installDir, stripCurrySuffix, addCurrySubdir )
+import Distribution ( installDir )
 import Either
 import FilePath     ( (</>), splitSearchPath, replaceExtension, takeExtension
                     , pathSeparator, isPathSeparator )
 import IO           ( hFlush, stdout )
-<<<<<<< HEAD
 import IOExts       ( evalCmd )
-=======
->>>>>>> f1b1d1cf
 import List         ( groupBy, intercalate, isPrefixOf, isSuffixOf, nub, split
                     , splitOn )
 import Sort         ( sortBy )
 import System       ( getArgs, getEnviron, setEnviron, unsetEnviron, exitWith
                     , system )
 
-import Boxes        ( table, render )
+import Boxes            ( table, render )
 import OptParse
-<<<<<<< HEAD
-import System.Path  ( fileInPath )
-import Text.CSV     ( showCSV )
+import System.CurryPath ( addCurrySubdir, stripCurrySuffix )
+import System.Path      ( fileInPath )
+import Text.CSV         ( showCSV )
 
 import CPM.ErrorLogger
 import CPM.FileUtil ( joinSearchPath, safeReadFile, whenFileExists
                     , ifFileExists, inDirectory, inTempDir, recreateDirectory
                     , removeDirectoryComplete, copyDirectory, quote, tempDir )
-=======
-import Text.CSV     ( showCSV )
-
-import CPM.ErrorLogger
-import CPM.FileUtil ( fileInPath, joinSearchPath, safeReadFile, whenFileExists
-                    , ifFileExists, inDirectory, removeDirectoryComplete
-                    , copyDirectory, quote )
->>>>>>> f1b1d1cf
 import CPM.Config   ( Config (..)
                     , readConfigurationWith, showCompilerVersion
                     , showConfiguration )
@@ -51,11 +40,7 @@
                                , uninstallPackage, packageInstalled )
 import CPM.Package
 import CPM.Package.Helpers ( cleanPackage, getLocalPackageSpec
-<<<<<<< HEAD
                            , renderPackageInfo, installPackageSourceTo )
-=======
-                           , renderPackageInfo )
->>>>>>> f1b1d1cf
 import CPM.Resolution ( isCompatibleToCompiler, showResult )
 import CPM.Repository ( Repository, findVersion, listPackages
                       , findAllVersions, findLatestVersion
@@ -74,11 +59,7 @@
 cpmBanner = unlines [bannerLine,bannerText,bannerLine]
  where
  bannerText =
-<<<<<<< HEAD
   "Curry Package Manager <curry-language.org/tools/cpm> (version of 10/12/2018)"
-=======
-  "Curry Package Manager <curry-language.org/tools/cpm> (version of 15/11/2018)"
->>>>>>> f1b1d1cf
  bannerLine = take (length bannerText) (repeat '-')
 
 main :: IO ()
@@ -128,10 +109,7 @@
     Diff      o -> diffCmd     o config
     Checkout  o -> checkoutCmd o config
     Install   o -> installCmd  o config
-<<<<<<< HEAD
     Upload    o -> uploadCmd   o config
-=======
->>>>>>> f1b1d1cf
     Clean       -> cleanPackage config Info
   mapIO showLogEntry msgs
   let allOk =  all (levelGte Info) (map logLevelOf msgs) &&
@@ -177,14 +155,6 @@
   { depsPath :: Bool  -- show CURRYPATH only?
   }
 
-data ConfigOptions = ConfigOptions
-  { configAll :: Bool  -- show also installed packages?
-  }
-
-data DepsOptions = DepsOptions
-  { depsPath :: Bool  -- show CURRYPATH only?
-  }
-
 data CheckoutOptions = CheckoutOptions
   { coPackage    :: String
   , coVersion    :: Maybe Version
@@ -238,19 +208,12 @@
 
 data UpdateOptions = UpdateOptions
   { indexURLs :: [String]   -- the URLs of additional index repositories
-<<<<<<< HEAD
   , cleanCache :: Bool      -- clean also repository cache?
   }
 
 data UploadOptions = UploadOptions
   { setTag      :: Bool  -- set the tag in the current repository?
   , forceUpdate :: Bool  -- force update if package with same version exists
-  }
-
-data ExecOptions = ExecOptions
-  { exeCommand :: String   -- the command to be executed
-  }
-=======
   }
 
 data ExecOptions = ExecOptions
@@ -267,18 +230,6 @@
   , docPackageURL :: String          -- the URL prefix where all repository
                                      -- packages are documented
 }
->>>>>>> f1b1d1cf
-
-data DocOptions = DocOptions
-  { docDir        :: Maybe String    -- documentation directory
-  , docModules    :: Maybe [String]  -- modules to be documented
-  , docPrograms   :: Bool            -- generate documentation for programs
-  , docManual     :: Bool            -- generate manual (if specified)
-  , docGenImports :: Bool            -- generate documentation for imported pkgs
-                                     -- (otherwise, use their standard docs)
-  , docPackageURL :: String          -- the URL prefix where all repository
-                                     -- packages are documented
-}
 
 data TestOptions = TestOptions
   { testModules :: Maybe [String] }
@@ -302,16 +253,6 @@
   Deps opts -> opts
   _         -> DepsOptions False
 
-configOpts :: Options -> ConfigOptions
-configOpts s = case optCommand s of
-  Config opts -> opts
-  _           -> ConfigOptions False
-
-depsOpts :: Options -> DepsOptions
-depsOpts s = case optCommand s of
-  Deps opts -> opts
-  _         -> DepsOptions False
-
 checkoutOpts :: Options -> CheckoutOptions
 checkoutOpts s = case optCommand s of
   Checkout opts -> opts
@@ -365,16 +306,12 @@
 updateOpts :: Options -> UpdateOptions
 updateOpts s = case optCommand s of
   Update opts -> opts
-<<<<<<< HEAD
   _           -> UpdateOptions [] True
 
 uploadOpts :: Options -> UploadOptions
 uploadOpts s = case optCommand s of
   Upload opts -> opts
   _           -> UploadOptions True False
-=======
-  _           -> UpdateOptions []
->>>>>>> f1b1d1cf
 
 execOpts :: Options -> ExecOptions
 execOpts s = case optCommand s of
@@ -512,16 +449,12 @@
         <|> command "add"
               (help "Add a package (as dependency or to the local repository)")
               Right
-<<<<<<< HEAD
               addArgs
         <|> command "upload"
                     (help "Upload current package to package server")
                     (\a -> Right $ a { optCommand = Upload (uploadOpts a) })
                     uploadArgs
         ) )
-=======
-              addArgs ) )
->>>>>>> f1b1d1cf
  where
   configArgs =
     flag (\a -> Right $ a { optCommand = Config (configOpts a)
@@ -619,7 +552,6 @@
          <> long "url"
          <> metavar "URL"
          <> help "URL of the central package index" )
-<<<<<<< HEAD
     <.> flag (\a -> Right $ a { optCommand = Update (updateOpts a)
                                                { cleanCache = False } })
              (  short "c"
@@ -637,8 +569,6 @@
             (  short "f"
             <> long "force"
             <> help "Force, i.e., overwrite existing package version" )
-=======
->>>>>>> f1b1d1cf
 
   execArgs =
     rest (\_ a -> Right $ a { optCommand = Exec (execOpts a)
@@ -877,11 +807,7 @@
                then cfg
                else cfg { packageIndexURL = head (indexURLs opts) }
                     -- TODO: allow merging from several package indices
-<<<<<<< HEAD
   checkRequiredExecutables >> updateRepository cfg' (cleanCache opts)
-=======
-  checkRequiredExecutables >> updateRepository cfg'
->>>>>>> f1b1d1cf
 
 ------------------------------------------------------------------------------
 -- `deps` command:
@@ -1191,11 +1117,7 @@
   getLocalPackageSpec cfg "." |>= \specDir ->
   cleanCurryPathCache specDir |>
   log Info ("Linking '" ++ src ++ "' into local package cache...") |>
-<<<<<<< HEAD
   linkToLocalCache cfg src specDir
-=======
-  linkToLocalCache src specDir
->>>>>>> f1b1d1cf
 
 --- `add` command:
 --- Option `--package`: copy the given package to the repository index
@@ -1291,7 +1213,6 @@
 --- in a string (third argument).
 replaceSubString :: String -> String -> String -> String
 replaceSubString sub newsub s = replString s
-<<<<<<< HEAD
  where
   sublen = length sub
 
@@ -1337,53 +1258,6 @@
              log Info ("Documentation generated in '"++docdir++"'")
         else runDocCmd currypath pkgurls [docdir, head docmods]
  where
-=======
- where
-  sublen = length sub
-
-  replString [] = []
-  replString ccs@(c:cs) =
-    if take sublen ccs == sub
-      then newsub ++ replString (drop sublen ccs)
-      else c : replString cs
-
---- Generate program documentation:
---- run `curry doc` on the modules provided as an argument
---- or, if they are not given, on exported modules (if specified in the
---- package), on the main executable (if specified in the package),
---- or on all source modules of the package.
-genDocForPrograms :: DocOptions -> Config -> String -> String -> Package
-                  -> IO (ErrorLogger ())
-genDocForPrograms opts cfg docdir specDir pkg = do
-  abspkgdir <- getAbsolutePath specDir
-  checkCompiler cfg pkg
-  let exports = exportedModules pkg
-      mainmod = maybe Nothing
-                      (\ (PackageExecutable _ emain _) -> Just emain)
-                      (executableSpec pkg)
-  (docmods,apidoc) <-
-     maybe (if null exports
-              then maybe (curryModulesInDir (specDir </> "src") >>=
-                          \ms -> return (ms,True))
-                         (\m -> return ([m],False))
-                         mainmod
-              else return (exports,True))
-           (\ms -> return (ms,True))
-           (docModules opts)
-  if null docmods
-    then log Info "No modules to be documented!"
-    else
-      getCurryLoadPath cfg specDir |>= \currypath ->
-      let pkgurls = path2packages abspkgdir currypath in
-      if apidoc
-        then foldEL (\_ -> docModule currypath pkgurls) () docmods |>
-             runDocCmd currypath pkgurls
-                       (["--title", apititle, "--onlyindexhtml", docdir]
-                        ++ docmods) |>
-             log Info ("Documentation generated in '"++docdir++"'")
-        else runDocCmd currypath pkgurls [docdir, head docmods]
- where
->>>>>>> f1b1d1cf
   apititle = "\"API Documentation of Package '" ++ name pkg ++ "'\""
 
   currydoc = curryExec cfg ++ " doc"
@@ -1488,20 +1362,13 @@
       showlocalv = showVersion localv
   in
   getRepoForPackageSpec cfg localSpec >>= \repo ->
-<<<<<<< HEAD
-=======
-  readGlobalCache cfg repo |>= \gc ->
->>>>>>> f1b1d1cf
   getDiffVersion repo localname |>= \diffv ->
   if diffv == localv
     then failIO $ "Cannot diff identical package versions " ++ showlocalv
     else putStrLn ("Comparing local version " ++ showlocalv ++
                    " and repository version " ++ showVersion diffv ++ ":\n") >>
-<<<<<<< HEAD
          installIfNecessary repo localname diffv |> putStrLn "" >>
          readGlobalCache cfg repo |>= \gc ->
-=======
->>>>>>> f1b1d1cf
          diffAPIIfEnabled      repo gc specDir localSpec diffv |> 
          diffBehaviorIfEnabled repo gc specDir localSpec diffv
  where
@@ -1513,16 +1380,12 @@
         "' found in package repository."
       Just p  -> succeedIO (version p)
     Just v  -> succeedIO v
-<<<<<<< HEAD
 
   installIfNecessary repo pkgname ver =
     case findVersion repo pkgname ver of
       Nothing -> packageNotFoundFailure $ pkgname ++ "-" ++ showVersion ver
       Just  p -> acquireAndInstallPackageWithDependencies cfg repo p
 
-=======
- 
->>>>>>> f1b1d1cf
   diffAPIIfEnabled repo gc specDir localSpec diffversion =
     if diffAPI opts
     then (putStrLn "Running API diff...\n" >> succeedIO ()) |>
@@ -1544,11 +1407,7 @@
                                     (diffUseAna opts) (diffModules opts)
       else succeedIO ()
 
-<<<<<<< HEAD
 -- Implementation of the `curry` command.
-=======
--- Implementation of the "curry" command.
->>>>>>> f1b1d1cf
 compiler :: ExecOptions -> Config -> IO (ErrorLogger ())
 compiler o cfg =
   getLocalPackageSpec cfg "." |>= \pkgdir ->
@@ -1558,10 +1417,7 @@
     (ExecOptions $ unwords [curryExec cfg, "--nocypm", exeCommand o])
     cfg pkgdir
 
-<<<<<<< HEAD
 -- Implementation of the `exec` command.
-=======
->>>>>>> f1b1d1cf
 execCmd :: ExecOptions -> Config -> IO (ErrorLogger ())
 execCmd o cfg =
   getLocalPackageSpec cfg "." |>= execWithPkgDir o cfg
@@ -1646,7 +1502,6 @@
     , "> cypm curry :load Main :eval main :quit"
     ]
 
-<<<<<<< HEAD
 ------------------------------------------------------------------------------
 --- Uploads a package to package server.
 uploadCmd :: UploadOptions -> Config -> IO (ErrorLogger ())
@@ -1748,9 +1603,6 @@
 uploadURL = "https://www-ps.informatik.uni-kiel.de/~mh/cpm-upload.cgi"
 
 ------------------------------------------------------------------------------
-=======
-
->>>>>>> f1b1d1cf
 --- Fail with a "package not found" message.
 packageNotFoundFailure :: String -> IO (ErrorLogger _)
 packageNotFoundFailure pkgname =
