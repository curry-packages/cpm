--- conflicted
+++ resolved
@@ -12,31 +12,18 @@
   , readConfigurationWith, defaultConfig
   , showConfiguration, showCompilerVersion ) where
 
-<<<<<<< HEAD
-import Char         ( toUpper )
-import Directory    ( doesDirectoryExist, createDirectoryIfMissing
-                    , getHomeDirectory )
-import qualified Distribution as Dist
-import FilePath     ( (</>), isAbsolute )
-import Function     ( (***) )
-import IOExts       ( evalCmd )
-import List         ( intercalate, intersperse, split, splitOn )
-import Maybe        ( mapMaybe )
-import Read         ( readInt )
-=======
 import Data.Char         ( toUpper )
 import System.Directory  ( doesDirectoryExist, createDirectoryIfMissing
                          , getHomeDirectory, doesFileExist )
 import qualified Language.Curry.Distribution as Dist
 import System.FilePath   ( (</>), isAbsolute )
 import Data.Maybe        ( mapMaybe )
-import Data.List         ( split, splitOn, intersperse )
+import Data.List         ( split, splitOn, intercalate, intersperse )
 import Control.Monad     ( when )
 import System.IOExts     ( evalCmd )
 
 import Data.PropertyFile ( readPropertyFile )
 import System.Path       ( getFileInPath )
->>>>>>> a3743c49
 
 import Data.PropertyFile ( readPropertyFile )
 import System.Path       ( getFileInPath )
@@ -90,16 +77,10 @@
 defaultConfig = Config
   { packageInstallDir      = "$HOME/.cpm/packages"
   , binInstallDir          = "$HOME/.cpm/bin"
-<<<<<<< HEAD
   , repositoryDir          = "$HOME/.cpm/index" 
   , appPackageDir          = ""
   , packageIndexURLs       = packageIndexDefaultURLs
   , packageTarFilesURLs    = packageTarFilesDefaultURLs
-=======
-  , repositoryDir          = "$HOME/.cpm/index"
-  , appPackageDir          = ""
-  , packageIndexURL        = packageIndexDefaultURL
->>>>>>> a3743c49
   , homePackageDir         = ""
   , curryExec              = Dist.installDir </> "bin" </> Dist.curryCompiler
   , compilerVersion        = ( Dist.curryCompiler
@@ -194,13 +175,8 @@
                 (majs:mins:revs:_) = split (=='.') cvers
             debugMessage $ unwords ["Compiler version:",cname,cvers]
             debugMessage $ "Base lib version: " ++ bvers
-<<<<<<< HEAD
-            return cfg { compilerVersion = (cname, readInt majs,
-                                            readInt mins, readInt revs)
-=======
             return cfg { compilerVersion = (cname, read majs,
                                             read mins, read revs)
->>>>>>> a3743c49
                        , compilerBaseVersion = bvers
                        , baseVersion         = if null initbase
                                                  then bvers
@@ -245,19 +221,11 @@
                          (settingsFromFile ++ stripProps defsettings)
   case mergedSettings of
     Left e   -> return $ Left e
-<<<<<<< HEAD
-    Right s0 -> do s1 <- replaceHome s0
-                   s2 <- setCompilerVersion s1
-                   s3 <- setAppPackageDir   s2
-                   s4 <- setHomePackageDir  s3
-                   createDirectories s4
-=======
     Right s0 -> do s1 <- liftIOErrorLogger $ replaceHome s0
                    s2 <- setCompilerVersion s1
                    s3 <- liftIOErrorLogger $ setAppPackageDir   s2
                    s4 <- liftIOErrorLogger $ setHomePackageDir  s3
                    liftIOErrorLogger $ createDirectories s4
->>>>>>> a3743c49
                    return $ Right s4
 
 replaceHome :: Config -> IO Config
