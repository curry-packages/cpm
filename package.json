--- conflicted
+++ resolved
@@ -1,10 +1,6 @@
 {
     "name": "cpm",
-<<<<<<< HEAD
     "version": "2.1.1",
-=======
-    "version": "1.0.0",
->>>>>>> f1b1d1cf
     "author": "Jonas Oberschweiber <jonas@oberschweiber.com>, Michael Hanus <mh@informatik.uni-kiel.de>",
     "maintainer": "Michael Hanus <mh@informatik.uni-kiel.de>",
     "synopsis": "Curry Package Manager: a tool to distribute and install Curry libraries and applications",
@@ -12,33 +8,21 @@
     "license": "BSD-3-Clause",
     "licenseFile": "LICENSE",
     "dependencies": {
-<<<<<<< HEAD
         "base"          : ">= 1.0.0, < 2.0.0",
         "abstract-curry": ">= 2.0.0",
+        "boxes"         : ">= 2.0.0",
+        "cass-analysis" : ">= 2.0.0",
+        "cass"          : ">= 2.0.0",
         "cdbi"          : ">= 2.0.0",
+        "csv"           : ">= 1.0.0",
+        "currypath"     : ">= 0.0.1",
         "det-parse"     : ">= 0.0.1",
         "execpath"      : ">= 0.0.1",
+        "flatcurry"     : ">= 2.0.0",
         "frontend-exec" : ">= 0.0.1",
+        "json"          : ">= 2.0.0",
         "opt-parse"     : ">= 0.0.3",
-        "boxes"         : ">= 2.0.0",
-        "json"          : ">= 2.0.0",
-        "cass-analysis" : ">= 2.0.0",
-        "cass"          : ">= 2.0.0",
-        "csv"           : ">= 1.0.0",
-        "flatcurry"     : ">= 2.0.0",
         "wl-pprint"     : ">= 0.0.1"
-=======
-        "abstract-curry": ">= 1.0.0",
-        "cdbi"          : ">= 1.0.0",
-        "csv"           : ">= 1.0.0",
-        "det-parse"     : ">= 0.0.1",
-        "opt-parse"     : ">= 0.0.3",
-        "boxes"         : ">= 0.0.2",
-        "json"          : ">= 0.0.2",
-        "cass-analysis" : ">= 0.0.3",
-        "cass"          : ">= 0.0.1",
-        "flatcurry"     : ">= 1.0.0"
->>>>>>> f1b1d1cf
     },
     "compilerCompatibility": {
         "pakcs": ">= 2.0.3",
